;;; git-commit.el --- Edit Git commit messages  -*- lexical-binding: t; -*-

;; Copyright (C) 2010-2018  The Magit Project Contributors
;;
;; You should have received a copy of the AUTHORS.md file which
;; lists all contributors.  If not, see http://magit.vc/authors.

;; Authors: Jonas Bernoulli <jonas@bernoul.li>
;;	Sebastian Wiesner <lunaryorn@gmail.com>
;;	Florian Ragwitz <rafl@debian.org>
;;	Marius Vollmer <marius.vollmer@gmail.com>
;; Maintainer: Jonas Bernoulli <jonas@bernoul.li>

;; Package-Requires: ((emacs "25.1") (dash "20180413") (with-editor "20180414"))
;; Keywords: git tools vc
;; Homepage: https://github.com/magit/magit

;; This file is not part of GNU Emacs.

;; This file is free software; you can redistribute it and/or modify
;; it under the terms of the GNU General Public License as published by
;; the Free Software Foundation; either version 3, or (at your option)
;; any later version.

;; This file is distributed in the hope that it will be useful,
;; but WITHOUT ANY WARRANTY; without even the implied warranty of
;; MERCHANTABILITY or FITNESS FOR A PARTICULAR PURPOSE.  See the
;; GNU General Public License for more details.

;; You should have received a copy of the GNU General Public License
;; along with this file.  If not, see <http://www.gnu.org/licenses/>.

;;; Commentary:

;; This package assists the user in writing good Git commit messages.

;; While Git allows for the message to be provided on the command
;; line, it is preferable to tell Git to create the commit without
;; actually passing it a message.  Git then invokes the `$GIT_EDITOR'
;; (or if that is undefined `$EDITOR') asking the user to provide the
;; message by editing the file ".git/COMMIT_EDITMSG" (or another file
;; in that directory, e.g. ".git/MERGE_MSG" for merge commits).

;; When `global-git-commit-mode' is enabled, which it is by default,
;; then opening such a file causes the features described below, to
;; be enabled in that buffer.  Normally this would be done using a
;; major-mode but to allow the use of any major-mode, as the user sees
;; fit, it is done here by running a setup function, which among other
;; things turns on the preferred major-mode, by default `text-mode'.

;; Git waits for the `$EDITOR' to finish and then either creates the
;; commit using the contents of the file as commit message, or, if the
;; editor process exited with a non-zero exit status, aborts without
;; creating a commit.  Unfortunately Emacsclient (which is what Emacs
;; users should be using as `$EDITOR' or at least as `$GIT_EDITOR')
;; does not differentiate between "successfully" editing a file and
;; aborting; not out of the box that is.

;; By making use of the `with-editor' package this package provides
;; both ways of finish an editing session.  In either case the file
;; is saved, but Emacseditor's exit code differs.
;;
;;   C-c C-c  Finish the editing session successfully by returning
;;            with exit code 0.  Git then creates the commit using
;;            the message it finds in the file.
;;
;;   C-c C-k  Aborts the edit editing session by returning with exit
;;            code 1.  Git then aborts the commit.

;; Aborting the commit does not cause the message to be lost, but
;; relying solely on the file not being tampered with is risky.  This
;; package additionally stores all aborted messages for the duration
;; of the current session (i.e. until you close Emacs).  To get back
;; an aborted message use M-p and M-n while editing a message.
;;
;;   M-p      Replace the buffer contents with the previous message
;;            from the message ring.  Of course only after storing
;;            the current content there too.
;;
;;   M-n      Replace the buffer contents with the next message from
;;            the message ring, after storing the current content.

;; Some support for pseudo headers as used in some projects is
;; provided by these commands:
;;
;;   C-c C-s  Insert a Signed-off-by header.
;;   C-c C-a  Insert a Acked-by header.
;;   C-c C-m  Insert a Modified-by header.
;;   C-c C-t  Insert a Tested-by header.
;;   C-c C-r  Insert a Reviewed-by header.
;;   C-c C-o  Insert a Cc header.
;;   C-c C-p  Insert a Reported-by header.
;;   C-c M-s  Insert a Suggested-by header.

;; When Git requests a commit message from the user, it does so by
;; having her edit a file which initially contains some comments,
;; instructing her what to do, and providing useful information, such
;; as which files were modified.  These comments, even when left
;; intact by the user, do not become part of the commit message.  This
;; package ensures these comments are propertizes as such and further
;; prettifies them by using different faces for various parts, such as
;; files.

;; Finally this package highlights style errors, like lines that are
;; too long, or when the second line is not empty.  It may even nag
;; you when you attempt to finish the commit without having fixed
;; these issues.  The style checks and many other settings can easily
;; be configured:
;;
;;   M-x customize-group RET git-commit RET

;;; Code:
;;;; Dependencies

(require 'dash)
(require 'log-edit)
(require 'magit-git nil t)
(require 'magit-utils nil t)
(require 'ring)
(require 'server)
(require 'with-editor)

(eval-when-compile (require 'recentf))

;;;; Declarations

(defvar diff-default-read-only)
(defvar flyspell-generic-check-word-predicate)
(defvar font-lock-beg)
(defvar font-lock-end)

(declare-function magit-expand-git-file-name "magit-git" (filename))
(declare-function magit-list-local-branch-names "magit-git" ())
(declare-function magit-list-remote-branch-names "magit-git"
                  (&optional remote relative))

;;; Options
;;;; Variables

(defgroup git-commit nil
  "Edit Git commit messages."
  :prefix "git-commit-"
  :link '(info-link "(magit)Editing Commit Messages")
  :group 'tools)

;;;###autoload
(define-minor-mode global-git-commit-mode
  "Edit Git commit messages.
This global mode arranges for `git-commit-setup' to be called
when a Git commit message file is opened.  That usually happens
when Git uses the Emacsclient as $GIT_EDITOR to have the user
provide such a commit message."
  :group 'git-commit
  :type 'boolean
  :global t
  :init-value t
  :initialize (lambda (symbol exp)
                (custom-initialize-default symbol exp)
                (when global-git-commit-mode
                  (add-hook 'find-file-hook 'git-commit-setup-check-buffer)))
  (if global-git-commit-mode
      (add-hook  'find-file-hook 'git-commit-setup-check-buffer)
    (remove-hook 'find-file-hook 'git-commit-setup-check-buffer)))

(defcustom git-commit-major-mode 'text-mode
  "Major mode used to edit Git commit messages.
The major mode configured here is turned on by the minor mode
`git-commit-mode'."
  :group 'git-commit
  :type '(choice (function-item text-mode)
                 (const :tag "No major mode")))

(defcustom git-commit-setup-hook
  '(git-commit-save-message
    git-commit-setup-changelog-support
    git-commit-turn-on-auto-fill
    git-commit-propertize-diff
    with-editor-usage-message)
  "Hook run at the end of `git-commit-setup'."
  :group 'git-commit
  :type 'hook
  :get (and (featurep 'magit-utils) 'magit-hook-custom-get)
  :options '(git-commit-save-message
             git-commit-setup-changelog-support
             git-commit-turn-on-auto-fill
             git-commit-turn-on-flyspell
             git-commit-propertize-diff
             bug-reference-mode
             with-editor-usage-message))

(defcustom git-commit-finish-query-functions
  '(git-commit-check-style-conventions)
  "List of functions called to query before performing commit.

The commit message buffer is current while the functions are
called.  If any of them returns nil, then the commit is not
performed and the buffer is not killed.  The user should then
fix the issue and try again.

The functions are called with one argument.  If it is non-nil,
then that indicates that the user used a prefix argument to
force finishing the session despite issues.  Functions should
usually honor this wish and return non-nil."
  :options '(git-commit-check-style-conventions)
  :type 'hook
  :group 'git-commit)

(defcustom git-commit-style-convention-checks '(non-empty-second-line)
  "List of checks performed by `git-commit-check-style-conventions'.
Valid members are `non-empty-second-line' and `overlong-summary-line'.
That function is a member of `git-commit-finish-query-functions'."
  :options '(non-empty-second-line overlong-summary-line)
  :type '(list :convert-widget custom-hook-convert-widget)
  :group 'git-commit)

(defcustom git-commit-summary-max-length 68
  "Column beyond which characters in the summary lines are highlighted.

The highlighting indicates that the summary is getting too long
by some standards.  It does in no way imply that going over the
limit a few characters or in some cases even many characters is
anything that deserves shaming.  It's just a friendly reminder
that if you can make the summary shorter, then you might want
to consider doing so."
  :group 'git-commit
  :safe 'numberp
  :type 'number)

(defcustom git-commit-fill-column nil
  "Override `fill-column' in commit message buffers.

If this is non-nil, then it should be an integer.  If that is the
case and the buffer-local value of `fill-column' is not already
set by the time `git-commit-turn-on-auto-fill' is called as a
member of `git-commit-setup-hook', then that function sets the
buffer-local value of `fill-column' to the value of this option.

This option exists mostly for historic reasons.  If you are not
already using it, then you probably shouldn't start doing so."
  :group 'git-commit
  :safe 'numberp
  :type '(choice (const :tag "use regular fill-column")
                 number))

(make-obsolete-variable 'git-commit-fill-column 'fill-column
                        "Magit 2.11.0" 'set)

(defcustom git-commit-known-pseudo-headers
  '("Signed-off-by" "Acked-by" "Modified-by" "Cc"
    "Suggested-by" "Reported-by" "Tested-by" "Reviewed-by")
  "A list of Git pseudo headers to be highlighted."
  :group 'git-commit
  :safe (lambda (val) (and (listp val) (-all-p 'stringp val)))
  :type '(repeat string))

;;;; Faces

(defgroup git-commit-faces nil
  "Faces used for highlighting Git commit messages."
  :prefix "git-commit-"
  :group 'git-commit
  :group 'faces)

(defface git-commit-summary
  '((t :inherit font-lock-type-face))
  "Face used for the summary in commit messages."
  :group 'git-commit-faces)

(defface git-commit-overlong-summary
  '((t :inherit font-lock-warning-face))
  "Face used for the tail of overlong commit message summaries."
  :group 'git-commit-faces)

(defface git-commit-nonempty-second-line
  '((t :inherit font-lock-warning-face))
  "Face used for non-whitespace on the second line of commit messages."
  :group 'git-commit-faces)

(defface git-commit-note
  '((t :inherit font-lock-string-face))
  "Face used for notes in commit messages."
  :group 'git-commit-faces)

(defface git-commit-pseudo-header
  '((t :inherit font-lock-string-face))
  "Face used for pseudo headers in commit messages."
  :group 'git-commit-faces)

(defface git-commit-known-pseudo-header
  '((t :inherit font-lock-keyword-face))
  "Face used for the keywords of known pseudo headers in commit messages."
  :group 'git-commit-faces)

(defface git-commit-comment-branch-local
  (if (featurep 'magit)
      '((t :inherit magit-branch-local))
    '((t :inherit font-lock-variable-name-face)))
  "Face used for names of local branches in commit message comments."
  :group 'git-commit-faces)

(define-obsolete-face-alias 'git-commit-comment-branch
  'git-commit-comment-branch-local "Git-Commit 2.12.0")

(defface git-commit-comment-branch-remote
  (if (featurep 'magit)
      '((t :inherit magit-branch-remote))
    '((t :inherit font-lock-variable-name-face)))
  "Face used for names of remote branches in commit message comments.
This is only used if Magit is available."
  :group 'git-commit-faces)

(defface git-commit-comment-detached
  '((t :inherit git-commit-comment-branch-local))
  "Face used for detached `HEAD' in commit message comments."
  :group 'git-commit-faces)

(defface git-commit-comment-heading
  '((t :inherit git-commit-known-pseudo-header))
  "Face used for headings in commit message comments."
  :group 'git-commit-faces)

(defface git-commit-comment-file
  '((t :inherit git-commit-pseudo-header))
  "Face used for file names in commit message comments."
  :group 'git-commit-faces)

(defface git-commit-comment-action
  '((t :inherit bold))
  "Face used for actions in commit message comments."
  :group 'git-commit-faces)

;;; Keymap

(defvar git-commit-mode-map
  (let ((map (make-sparse-keymap)))
    (cond ((featurep 'jkl)
           (define-key map (kbd "C-M-i") 'git-commit-prev-message)
           (define-key map (kbd "C-M-k") 'git-commit-next-message))
          (t
           (define-key map (kbd "M-p") 'git-commit-prev-message)
           (define-key map (kbd "M-n") 'git-commit-next-message)
           ;; Old bindings to avoid confusion
           (define-key map (kbd "C-c C-x a") 'git-commit-ack)
           (define-key map (kbd "C-c C-x i") 'git-commit-suggested)
           (define-key map (kbd "C-c C-x m") 'git-commit-modified)
           (define-key map (kbd "C-c C-x o") 'git-commit-cc)
           (define-key map (kbd "C-c C-x p") 'git-commit-reported)
           (define-key map (kbd "C-c C-x r") 'git-commit-review)
           (define-key map (kbd "C-c C-x s") 'git-commit-signoff)
           (define-key map (kbd "C-c C-x t") 'git-commit-test)))
    (define-key map (kbd "C-c C-a") 'git-commit-ack)
    (define-key map (kbd "C-c C-i") 'git-commit-suggested)
    (define-key map (kbd "C-c C-m") 'git-commit-modified)
    (define-key map (kbd "C-c C-o") 'git-commit-cc)
    (define-key map (kbd "C-c C-p") 'git-commit-reported)
    (define-key map (kbd "C-c C-r") 'git-commit-review)
    (define-key map (kbd "C-c C-s") 'git-commit-signoff)
    (define-key map (kbd "C-c C-t") 'git-commit-test)
    (define-key map (kbd "C-c M-s") 'git-commit-save-message)
    map)
  "Key map used by `git-commit-mode'.")

;;; Menu

(require 'easymenu)
(easy-menu-define git-commit-mode-menu git-commit-mode-map
  "Git Commit Mode Menu"
  '("Commit"
    ["Previous" git-commit-prev-message t]
    ["Next" git-commit-next-message t]
    "-"
    ["Ack" git-commit-ack :active t
     :help "Insert an 'Acked-by' header"]
    ["Sign-Off" git-commit-signoff :active t
     :help "Insert a 'Signed-off-by' header"]
    ["Modified-by" git-commit-modified :active t
     :help "Insert a 'Modified-by' header"]
    ["Tested-by" git-commit-test :active t
     :help "Insert a 'Tested-by' header"]
    ["Reviewed-by" git-commit-review :active t
     :help "Insert a 'Reviewed-by' header"]
    ["CC" git-commit-cc t
     :help "Insert a 'Cc' header"]
    ["Reported" git-commit-reported :active t
     :help "Insert a 'Reported-by' header"]
    ["Suggested" git-commit-suggested t
     :help "Insert a 'Suggested-by' header"]
    "-"
    ["Save" git-commit-save-message t]
    ["Cancel" with-editor-cancel t]
    ["Commit" with-editor-finish t]))

;;; Hooks

;;;###autoload
(defconst git-commit-filename-regexp "/\\(\
\\(\\(COMMIT\\|NOTES\\|PULLREQ\\|TAG\\)_EDIT\\|MERGE_\\|\\)MSG\
\\|\\(BRANCH\\|EDIT\\)_DESCRIPTION\\)\\'")

(eval-after-load 'recentf
  '(add-to-list 'recentf-exclude git-commit-filename-regexp))

(add-to-list 'with-editor-file-name-history-exclude git-commit-filename-regexp)

(defun git-commit-setup-font-lock-in-buffer ()
  (and buffer-file-name
       (string-match-p git-commit-filename-regexp buffer-file-name)
       (git-commit-setup-font-lock)))

(add-hook 'after-change-major-mode-hook 'git-commit-setup-font-lock-in-buffer)

;;;###autoload
(defun git-commit-setup-check-buffer ()
  (and buffer-file-name
       (string-match-p git-commit-filename-regexp buffer-file-name)
       (git-commit-setup)))

(defvar git-commit-mode)

(defun git-commit-file-not-found ()
  ;; cygwin git will pass a cygwin path (/cygdrive/c/foo/.git/...),
  ;; try to handle this in window-nt Emacs.
  (--when-let
      (and (or (string-match-p git-commit-filename-regexp buffer-file-name)
               (if (boundp 'git-rebase-filename-regexp)
                   (string-match-p git-rebase-filename-regexp buffer-file-name)))
           (not (file-accessible-directory-p
                 (file-name-directory buffer-file-name)))
           (if (require 'magit-git nil t)
               ;; Emacs prepends a "c:".
               (magit-expand-git-file-name (substring buffer-file-name 2))
             ;; Fallback if we can't load `magit-git'.
             (and (string-match "\\`[a-z]:/\\(cygdrive/\\)?\\([a-z]\\)/\\(.*\\)"
                                buffer-file-name)
                  (concat (match-string 2 buffer-file-name) ":/"
                          (match-string 3 buffer-file-name)))))
    (when (file-accessible-directory-p (file-name-directory it))
<<<<<<< HEAD
      (find-alternate-file it)))
  ;; Pretend that git-commit-mode is a major-mode,
  ;; so that directory-local settings can be used.
  (let ((default-directory
          (if (file-exists-p ".dir-locals.el")
              default-directory
            ;; When $GIT_DIR/.dir-locals.el doesn't exist,
            ;; fallback to $GIT_WORK_TREE/.dir-locals.el,
            ;; because the maintainer can use the latter
            ;; to enforce conventions, while s/he has no
            ;; control over the former.
            (magit-toplevel))))
    (let ((buffer-file-name nil)         ; trick hack-dir-local-variables
          (major-mode 'git-commit-mode)) ; trick dir-locals-collect-variables
      (hack-dir-local-variables)
      (hack-local-variables-apply)))
=======
      (let ((inhibit-read-only t))
        (insert-file-contents it t)
        t))))

(when (eq system-type 'windows-nt)
  (add-hook 'find-file-not-found-functions #'git-commit-file-not-found))

;;;###autoload
(defun git-commit-setup ()
>>>>>>> eeb95f89
  (when git-commit-major-mode
    (let ((auto-mode-alist (list (cons (concat "\\`"
                                               (regexp-quote buffer-file-name)
                                               "\\'")
                                       git-commit-major-mode)))
          ;; The major-mode hook might want to consult these minor
          ;; modes, while the minor-mode hooks might want to consider
          ;; the major mode.
          (git-commit-mode t)
          (with-editor-mode t))
      (normal-mode t)))
  (setq with-editor-show-usage nil)
  (unless with-editor-mode
    ;; Maybe already enabled when using `shell-command' or an Emacs shell.
    (with-editor-mode 1))
  (add-hook 'with-editor-finish-query-functions
            'git-commit-finish-query-functions nil t)
  (add-hook 'with-editor-pre-finish-hook
            'git-commit-save-message nil t)
  (add-hook 'with-editor-pre-cancel-hook
            'git-commit-save-message nil t)
  (setq with-editor-cancel-message
        'git-commit-cancel-message)
  (make-local-variable 'log-edit-comment-ring-index)
  (git-commit-mode 1)
  (git-commit-setup-font-lock)
  (when (boundp 'save-place)
    (setq save-place nil))
  (save-excursion
    (goto-char (point-min))
    (when (looking-at "\\`\\(\\'\\|\n[^\n]\\)")
      (open-line 1)))
  (run-hooks 'git-commit-setup-hook)
  (set-buffer-modified-p nil))

(define-minor-mode git-commit-mode
  "Auxiliary minor mode used when editing Git commit messages.
This mode is only responsible for setting up some key bindings.
Don't use it directly, instead enable `global-git-commit-mode'."
  :lighter "")

(put 'git-commit-mode 'permanent-local t)

(defun git-commit-setup-changelog-support ()
  "Treat ChangeLog entries as paragraphs."
  (setq-local paragraph-start (concat paragraph-start "\\|\\*\\|(")))

(defun git-commit-turn-on-auto-fill ()
  "Unconditionally turn on Auto Fill mode.
If `git-commit-fill-column' is non-nil, and `fill-column'
doesn't already have a buffer-local value, then set that
to `git-commit-fill-column'."
  (when (and (numberp git-commit-fill-column)
             (not (local-variable-p 'fill-column)))
    (setq fill-column git-commit-fill-column))
  (setq-local comment-auto-fill-only-comments nil)
  (turn-on-auto-fill))

(defun git-commit-turn-on-flyspell ()
  "Unconditionally turn on Flyspell mode.
Also prevent comments from being checked and
finally check current non-comment text."
  (require 'flyspell)
  (turn-on-flyspell)
  (setq flyspell-generic-check-word-predicate
        'git-commit-flyspell-verify)
  (let ((end)
        (comment-start-regex (format "^\\(%s\\|$\\)" comment-start)))
    (save-excursion
      (goto-char (point-max))
      (while (and (not (bobp)) (looking-at comment-start-regex))
        (forward-line -1))
      (unless (looking-at comment-start-regex)
        (forward-line))
      (setq end (point)))
    (flyspell-region (point-min) end)))

(defun git-commit-flyspell-verify ()
  (not (= (char-after (line-beginning-position))
          (aref comment-start 0))))

(defun git-commit-finish-query-functions (force)
  (run-hook-with-args-until-failure
   'git-commit-finish-query-functions force))

(defun git-commit-check-style-conventions (force)
  "Check for violations of certain basic style conventions.

For each violation ask the user if she wants to proceed anyway.
Option `git-commit-check-style-conventions' controls which
conventions are checked."
  (or force
      (save-excursion
        (goto-char (point-min))
        (re-search-forward (git-commit-summary-regexp) nil t)
        (if (equal (match-string 1) "")
            t ; Just try; we don't know whether --allow-empty-message was used.
          (and (or (not (memq 'overlong-summary-line
                              git-commit-style-convention-checks))
                   (equal (match-string 2) "")
                   (y-or-n-p "Summary line is too long.  Commit anyway? "))
               (or (not (memq 'non-empty-second-line
                              git-commit-style-convention-checks))
                   (not (match-string 3))
                   (y-or-n-p "Second line is not empty.  Commit anyway? ")))))))

(defun git-commit-cancel-message ()
  (message
   (concat "Commit canceled"
           (and (memq 'git-commit-save-message with-editor-pre-cancel-hook)
                ".  Message saved to `log-edit-comment-ring'"))))

;;; History

(defun git-commit-prev-message (arg)
  "Cycle backward through message history, after saving current message.
With a numeric prefix ARG, go back ARG comments."
  (interactive "*p")
  (when (and (git-commit-save-message) (> arg 0))
    (setq log-edit-comment-ring-index
          (log-edit-new-comment-index
           arg (ring-length log-edit-comment-ring))))
  (save-restriction
    (goto-char (point-min))
    (narrow-to-region (point)
                      (if (re-search-forward (concat "^" comment-start) nil t)
                          (max 1 (- (point) 2))
                        (point-max)))
    (log-edit-previous-comment arg)))

(defun git-commit-next-message (arg)
  "Cycle forward through message history, after saving current message.
With a numeric prefix ARG, go forward ARG comments."
  (interactive "*p")
  (git-commit-prev-message (- arg)))

(defun git-commit-save-message ()
  "Save current message to `log-edit-comment-ring'."
  (interactive)
  (--when-let (git-commit-buffer-message)
    (unless (ring-member log-edit-comment-ring it)
      (ring-insert log-edit-comment-ring it))))

(defun git-commit-buffer-message ()
  (let ((flush (concat "^" comment-start))
        (str (buffer-substring-no-properties (point-min) (point-max))))
    (with-temp-buffer
      (insert str)
      (goto-char (point-min))
      (when (re-search-forward (concat flush " -+ >8 -+$") nil t)
        (delete-region (point-at-bol) (point-max)))
      (goto-char (point-min))
      (flush-lines flush)
      (goto-char (point-max))
      (unless (eq (char-before) ?\n)
        (insert ?\n))
      (setq str (buffer-string)))
    (unless (string-match "\\`[ \t\n\r]*\\'" str)
      (when (string-match "\\`\n\\{2,\\}" str)
        (setq str (replace-match "\n" t t str)))
      (when (string-match "\n\\{2,\\}\\'" str)
        (setq str (replace-match "\n" t t str)))
      str)))

;;; Headers

(defun git-commit-ack (name mail)
  "Insert a header acknowledging that you have looked at the commit."
  (interactive (git-commit-self-ident))
  (git-commit-insert-header "Acked-by" name mail))

(defun git-commit-modified (name mail)
  "Insert a header to signal that you have modified the commit."
  (interactive (git-commit-self-ident))
  (git-commit-insert-header "Modified-by" name mail))

(defun git-commit-review (name mail)
  "Insert a header acknowledging that you have reviewed the commit."
  (interactive (git-commit-self-ident))
  (git-commit-insert-header "Reviewed-by" name mail))

(defun git-commit-signoff (name mail)
  "Insert a header to sign off the commit."
  (interactive (git-commit-self-ident))
  (git-commit-insert-header "Signed-off-by" name mail))

(defun git-commit-test (name mail)
  "Insert a header acknowledging that you have tested the commit."
  (interactive (git-commit-self-ident))
  (git-commit-insert-header "Tested-by" name mail))

(defun git-commit-cc (name mail)
  "Insert a header mentioning someone who might be interested."
  (interactive (git-commit-read-ident))
  (git-commit-insert-header "Cc" name mail))

(defun git-commit-reported (name mail)
  "Insert a header mentioning the person who reported the issue."
  (interactive (git-commit-read-ident))
  (git-commit-insert-header "Reported-by" name mail))

(defun git-commit-suggested (name mail)
  "Insert a header mentioning the person who suggested the change."
  (interactive (git-commit-read-ident))
  (git-commit-insert-header "Suggested-by" name mail))

(defun git-commit-self-ident ()
  (list (or (getenv "GIT_AUTHOR_NAME")
            (getenv "GIT_COMMITTER_NAME")
            (ignore-errors (car (process-lines "git" "config" "user.name")))
            user-full-name
            (read-string "Name: "))
        (or (getenv "GIT_AUTHOR_EMAIL")
            (getenv "GIT_COMMITTER_EMAIL")
            (getenv "EMAIL")
            (ignore-errors (car (process-lines "git" "config" "user.email")))
            (read-string "Email: "))))

(defun git-commit-read-ident ()
  (list (read-string "Name: ")
        (read-string "Email: ")))

(defun git-commit-insert-header (header name email)
  (setq header (format "%s: %s <%s>" header name email))
  (save-excursion
    (goto-char (point-max))
    (cond ((re-search-backward "^[-a-zA-Z]+: [^<]+? <[^>]+>" nil t)
           (end-of-line)
           (insert ?\n header)
           (unless (= (char-after) ?\n)
             (insert ?\n)))
          (t
           (while (re-search-backward (concat "^" comment-start) nil t))
           (unless (looking-back "\n\n" nil)
             (insert ?\n))
           (insert header ?\n)))
    (unless (or (eobp) (= (char-after) ?\n))
      (insert ?\n))))

;;; Font-Lock

(defun git-commit-summary-regexp ()
  (concat
   ;; Leading empty lines and comments
   (format "\\`\\(?:^\\(?:\\s-*\\|%s.*\\)\n\\)*" comment-start)
   ;; Summary line
   (format "\\(.\\{0,%d\\}\\)\\(.*\\)" git-commit-summary-max-length)
   ;; Non-empty non-comment second line
   (format "\\(?:\n%s\\|\n\\(.+\\)\\)?" comment-start)))

(defun git-commit-extend-region-summary-line ()
  "Identify the multiline summary-regexp construct.
Added to `font-lock-extend-region-functions'."
  (save-excursion
    (save-match-data
      (goto-char (point-min))
      (when (looking-at (git-commit-summary-regexp))
        (let ((summary-beg (match-beginning 0))
              (summary-end (match-end 0)))
          (when (or (< summary-beg font-lock-beg summary-end)
                    (< summary-beg font-lock-end summary-end))
            (setq font-lock-beg (min font-lock-beg summary-beg))
            (setq font-lock-end (max font-lock-end summary-end))))))))

(defvar-local git-commit--branch-name-regexp nil)

(defconst git-commit-comment-headings
  '("Changes to be committed:"
    "Untracked files:"
    "Changed but not updated:"
    "Changes not staged for commit:"
    "Unmerged paths:"
    "Author:"
    "Date:"))

(defconst git-commit-font-lock-keywords-1
  '(;; Pseudo headers
    (eval . `(,(format "^\\(%s:\\)\\( .*\\)"
                       (regexp-opt git-commit-known-pseudo-headers))
              (1 'git-commit-known-pseudo-header)
              (2 'git-commit-pseudo-header)))
    ("^[-a-zA-Z]+: [^<]+? <[^>]+>"
     (0 'git-commit-pseudo-header))
    ;; Summary
    (eval . `(,(git-commit-summary-regexp)
              (1 'git-commit-summary)))
    ;; - Note (overrides summary)
    ("\\[.+?\\]"
     (0 'git-commit-note t))
    ;; - Non-empty second line (overrides summary and note)
    (eval . `(,(git-commit-summary-regexp)
              (2 'git-commit-overlong-summary t t)
              (3 'git-commit-nonempty-second-line t t)))))

(defconst git-commit-font-lock-keywords-2
  `(,@git-commit-font-lock-keywords-1
    ;; Comments
    (eval . `(,(format "^%s.*" comment-start)
              (0 'font-lock-comment-face)))
    (eval . `(,(format "^%s On branch \\(.*\\)" comment-start)
              (1 'git-commit-comment-branch-local t)))
    (eval . `(,(format "^%s \\(HEAD\\) detached at" comment-start)
              (1 'git-commit-comment-detached t)))
    (eval . `(,(format "^%s %s" comment-start
                       (regexp-opt git-commit-comment-headings t))
              (1 'git-commit-comment-heading t)))
    (eval . `(,(format "^%s\t\\(?:\\([^:\n]+\\):\\s-+\\)?\\(.*\\)" comment-start)
              (1 'git-commit-comment-action t t)
              (2 'git-commit-comment-file t)))))

(defconst git-commit-font-lock-keywords-3
  `(,@git-commit-font-lock-keywords-2
    ;; More comments
    (eval
     ;; Your branch is ahead of 'master' by 3 commits.
     ;; Your branch is behind 'master' by 2 commits, and can be fast-forwarded.
     . `(,(format
           "^%s Your branch is \\(?:ahead\\|behind\\) of '%s' by \\([0-9]*\\)"
           comment-start git-commit--branch-name-regexp)
         (1 'git-commit-comment-branch-local t)
         (2 'git-commit-comment-branch-remote t)
         (3 'bold t)))
    (eval
     ;; Your branch is up to date with 'master'.
     ;; Your branch and 'master' have diverged,
     . `(,(format
           "^%s Your branch \\(?:is up-to-date with\\|and\\) '%s'"
           comment-start git-commit--branch-name-regexp)
         (1 'git-commit-comment-branch-local t)
         (2 'git-commit-comment-branch-remote t)))
    (eval
     ;; and have 1 and 2 different commits each, respectively.
     . `(,(format
           "^%s and have \\([0-9]*\\) and \\([0-9]*\\) commits each"
           comment-start)
         (1 'bold t)
         (2 'bold t)))))

(defvar git-commit-font-lock-keywords git-commit-font-lock-keywords-2
  "Font-Lock keywords for Git-Commit mode.")

(defun git-commit-setup-font-lock ()
  (let ((table (make-syntax-table (syntax-table))))
    (when comment-start
      (modify-syntax-entry (string-to-char comment-start) "." table))
    (modify-syntax-entry ?#  "." table)
    (modify-syntax-entry ?\" "." table)
    (modify-syntax-entry ?\' "." table)
    (modify-syntax-entry ?`  "." table)
    (set-syntax-table table))
  (setq-local comment-start
              (or (ignore-errors
                    (car (process-lines "git" "config" "core.commentchar")))
                  "#"))
  (setq-local comment-start-skip (format "^%s+[\s\t]*" comment-start))
  (setq-local comment-end-skip "\n")
  (setq-local comment-use-syntax nil)
  (setq-local git-commit--branch-name-regexp
              (if (and (featurep 'magit-git)
                       ;; When using cygwin git, we may end up in a
                       ;; non-existing directory, which would cause
                       ;; any git calls to signal an error.
                       (file-accessible-directory-p default-directory))
                  (progn
                    ;; Make sure the below functions are available.
                    (require 'magit)
                    ;; Font-Lock wants every submatch to succeed,
                    ;; so also match the empty string.  Do not use
                    ;; `regexp-quote' because that is slow if there
                    ;; are thousands of branches outweighing the
                    ;; benefit of an efficient regep.
                    (format "\\(\\(?:%s\\)\\|\\)\\(\\(?:%s\\)\\|\\)"
                            (mapconcat #'identity
                                       (magit-list-local-branch-names)
                                       "\\|")
                            (mapconcat #'identity
                                       (magit-list-remote-branch-names)
                                       "\\|")))
                "\\([^']*\\)"))
  (setq-local font-lock-multiline t)
  (add-hook 'font-lock-extend-region-functions
            #'git-commit-extend-region-summary-line
            t t)
  (font-lock-add-keywords nil git-commit-font-lock-keywords t))

(defun git-commit-propertize-diff ()
  (require 'diff-mode)
  (save-excursion
    (goto-char (point-min))
    (when (re-search-forward "^diff --git" nil t)
      (beginning-of-line)
      (let ((buffer (current-buffer)))
        (insert
         (with-temp-buffer
           (insert
            (with-current-buffer buffer
              (prog1 (buffer-substring-no-properties (point) (point-max))
                (delete-region (point) (point-max)))))
           (let ((diff-default-read-only nil))
             (diff-mode))
           (let (font-lock-verbose font-lock-support-mode)
             (if (fboundp 'font-lock-ensure)
                 (font-lock-ensure)
               (with-no-warnings
                 (font-lock-fontify-buffer))))
           (let (next (pos (point-min)))
             (while (setq next (next-single-property-change pos 'face))
               (put-text-property pos next 'font-lock-face
                                  (get-text-property pos 'face))
               (setq pos next))
             (put-text-property pos (point-max) 'font-lock-face
                                (get-text-property pos 'face)))
           (buffer-string)))))))

;;; Elisp Text Mode

(define-derived-mode git-commit-elisp-text-mode text-mode "ElText"
  "Major mode for editing commit messages of elisp projects.
This is intended for use as `git-commit-major-mode' for projects
that expect `symbols' to look like this.  I.e. like they look in
Elisp doc-strings, including this one.  Unlike in doc-strings,
\"strings\" also look different than the other text."
  (setq font-lock-defaults '(git-commit-elisp-text-mode-keywords)))

(defvar git-commit-elisp-text-mode-keywords
  `((,(concat "[`‘]\\(\\(?:\\sw\\|\\s_\\|\\\\.\\)"
              lisp-mode-symbol-regexp "\\)['’]")
     (1 font-lock-constant-face prepend))
    ("\"[^\"]*\"" (0 font-lock-string-face prepend))))

;;; _
(provide 'git-commit)
;;; git-commit.el ends here<|MERGE_RESOLUTION|>--- conflicted
+++ resolved
@@ -435,8 +435,15 @@
                   (concat (match-string 2 buffer-file-name) ":/"
                           (match-string 3 buffer-file-name)))))
     (when (file-accessible-directory-p (file-name-directory it))
-<<<<<<< HEAD
-      (find-alternate-file it)))
+      (let ((inhibit-read-only t))
+        (insert-file-contents it t)
+        t))))
+
+(when (eq system-type 'windows-nt)
+  (add-hook 'find-file-not-found-functions #'git-commit-file-not-found))
+
+;;;###autoload
+(defun git-commit-setup ()
   ;; Pretend that git-commit-mode is a major-mode,
   ;; so that directory-local settings can be used.
   (let ((default-directory
@@ -452,17 +459,6 @@
           (major-mode 'git-commit-mode)) ; trick dir-locals-collect-variables
       (hack-dir-local-variables)
       (hack-local-variables-apply)))
-=======
-      (let ((inhibit-read-only t))
-        (insert-file-contents it t)
-        t))))
-
-(when (eq system-type 'windows-nt)
-  (add-hook 'find-file-not-found-functions #'git-commit-file-not-found))
-
-;;;###autoload
-(defun git-commit-setup ()
->>>>>>> eeb95f89
   (when git-commit-major-mode
     (let ((auto-mode-alist (list (cons (concat "\\`"
                                                (regexp-quote buffer-file-name)
