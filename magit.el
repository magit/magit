;;; magit.el --- control Git from Emacs

;; Copyright (C) 2010 Aaron Culich.
;; Copyright (C) 2010 Alan Falloon.
;; Copyright (C) 2008, 2010 Alex Ott.
;; Copyright (C) 2008, 2009, 2010 Alexey Voinov.
;; Copyright (C) 2010 Ben Walton.
;; Copyright (C) 2010 Chris Bernard.
;; Copyright (C) 2010 Christian Kluge.
;; Copyright (C) 2008 Daniel Farina.
;; Copyright (C) 2010 David Abrahams.
;; Copyright (C) 2009 David Wallin.
;; Copyright (C) 2009, 2010 Hannu Koivisto.
;; Copyright (C) 2009 Ian Eure.
;; Copyright (C) 2009 Jesse Alama.
;; Copyright (C) 2009 John Wiegley.
;; Copyright (C) 2012 Jonas Bernoulli.
;; Copyright (C) 2010 Leo.
;; Copyright (C) 2008, 2009 Marcin Bachry.
;; Copyright (C) 2008, 2009 Marius Vollmer.
;; Copyright (C) 2010 Mark Hepburn.
;; Copyright (C) 2010 Moritz Bunkus.
;; Copyright (C) 2010 Nathan Weizenbaum.
;; Copyright (C) 2010 Oscar Fuentes.
;; Copyright (C) 2009 Pavel Holejsovsky.
;; Copyright (C) 2011-2012 Peter J Weisberg
;; Copyright (C) 2009, 2010 Phil Jackson.
;; Copyright (C) 2010 Philip Weaver.
;; Copyright (C) 2010 Ramkumar Ramachandra.
;; Copyright (C) 2012 Raimon Grau.
;; Copyright (C) 2010 Remco van 't Veer.
;; Copyright (C) 2009 René Stadler.
;; Copyright (C) 2010 Robin Green.
;; Copyright (C) 2010 Roger Crew.
;; Copyright (C) 2009, 2010, 2011, 2012 Rémi Vanicat.
;; Copyright (C) 2010 Sean Bryant.
;; Copyright (C) 2009, 2011 Steve Purcell.
;; Copyright (C) 2010 Timo Juhani Lindfors.
;; Copyright (C) 2010, 2011 Yann Hodique.
;; Copyright (C) 2010 Ævar Arnfjörð Bjarmason.
;; Copyright (C) 2010 Óscar Fuentes.

;; Original Author: Marius Vollmer <marius.vollmer@nokia.com>
;; Former Maintainer: Phil Jackson <phil@shellarchive.co.uk>
;; Maintenance Group: https://github.com/organizations/magit/teams/53130
;;   Currently composed of:
;;   - Phil Jackson
;;   - Peter J Weisberg
;;   - Yann Hodique
;;   - Rémi Vanicat
;; Version: @GIT_DEV_VERSION@
;; Keywords: tools

;;
;; Magit is free software; you can redistribute it and/or modify it
;; under the terms of the GNU General Public License as published by
;; the Free Software Foundation; either version 3, or (at your option)
;; any later version.
;;
;; Magit is distributed in the hope that it will be useful, but WITHOUT
;; ANY WARRANTY; without even the implied warranty of MERCHANTABILITY
;; or FITNESS FOR A PARTICULAR PURPOSE.  See the GNU General Public
;; License for more details.
;;
;; You should have received a copy of the GNU General Public License
;; along with Magit.  If not, see <http://www.gnu.org/licenses/>.

;;; Commentary:

;; Invoking the magit-status function will show a buffer with the
;; status of the current git repository and its working tree.  That
;; buffer offers key bindings for manipulating the status in simple
;; ways.
;;
;; The status buffer mainly shows the difference between the working
;; tree and the index, and the difference between the index and the
;; current HEAD.  You can add individual hunks from the working tree
;; to the index, and you can commit the index.
;;
;; See the Magit User Manual for more information.

;;; Code:

(eval-when-compile (require 'cl))
(require 'log-edit)
(require 'easymenu)
(require 'diff-mode)
(require 'ansi-color)

;; Silences byte-compiler warnings
(eval-and-compile
  (unless (fboundp 'declare-function)
    (defmacro declare-function (&rest args))))

(eval-when-compile (require 'view))
(declare-function view-mode 'view)
(eval-when-compile (require 'iswitchb))
(declare-function iswitchb-read-buffer 'iswitchb)
(eval-when-compile (require 'ido))
(declare-function ido-completing-read 'ido)
(eval-when-compile (require 'ediff))
(declare-function ediff-cleanup-mess 'ediff)
(eval-when-compile (require 'eshell))
(declare-function eshell-parse-arguments 'eshell)

;; Dummy to be used by the defcustoms when first loading the file.
(eval-when (load eval)
  (defalias 'magit-set-variable-and-refresh 'set-default))

(defgroup magit nil
  "Controlling Git from Emacs."
  :prefix "magit-"
  :group 'tools)

(defcustom magit-git-executable "git"
  "The name of the Git executable."
  :group 'magit
  :type 'string)

(defcustom magit-gitk-executable (concat (file-name-directory magit-git-executable)
                                         "gitk")
  "The name of the Gitk executable."
  :group 'magit
  :type 'string)

(defcustom magit-git-standard-options '("--no-pager")
  "Standard options when running Git."
  :group 'magit
  :type '(repeat string))

(defcustom magit-repo-dirs nil
  "Directories containing Git repositories.
Magit will look into these directories for Git repositories and
offer them as choices for `magit-status'."
  :group 'magit
  :type '(repeat string))

(defcustom magit-repo-dirs-depth 3
  "The maximum depth to look for Git repos.
When looking for a Git repository below the directories in `magit-repo-dirs',
Magit will only descend this many levels deep."
  :group 'magit
  :type 'integer)

(defcustom magit-set-upstream-on-push nil
  "Whether `magit-push' may use --set-upstream when pushing a branch.
This only applies if the branch does not have an upstream set yet.

nil        don't use --set-upstream.
t          ask if --set-upstream should be used.
`dontask'  always use --set-upstream.
`refuse'   refuse to push unless a remote branch has already been set.

--set-upstream is supported with git > 1.7.0"
  :group 'magit
  :type '(choice (const :tag "Never" nil)
                 (const :tag "Ask" t)
                 (const :tag "Refuse" refuse)
                 (const :tag "Always" dontask)))

(defcustom magit-save-some-buffers t
  "Whether \\[magit-status] saves modified buffers before running.

nil        don't save buffers.
t          ask which buffers to save.
`dontask'  save all buffers without asking."
  :group 'magit
  :type '(choice (const :tag "Never" nil)
                 (const :tag "Ask" t)
                 (const :tag "Save without asking" dontask)))

(defcustom magit-save-some-buffers-predicate
  'magit-save-buffers-predicate-tree-only
  "A predicate function to decide whether to save a buffer.

Used by function `magit-save-some-buffers' when the variable of
the same name is non-nil."
  :group 'magit
  :type '(radio (function-item magit-save-buffers-predicate-tree-only)
                (function-item magit-save-buffers-predicate-all)
                (function :tag "Other")))

(defcustom magit-default-tracking-name-function
  'magit-default-tracking-name-remote-plus-branch
  "Function used to generate default tracking branch names
when doing a \\[magit-checkout].

The default is `magit-default-tracking-name-remote-plus-branch',
which generates a tracking name of the form \"REMOTE-BRANCHNAME\"."
  :group 'magit
  :type '(radio (function-item magit-default-tracking-name-remote-plus-branch)
                (function-item magit-default-tracking-name-branch-only)
                (function :tag "Other")))

(defcustom magit-commit-all-when-nothing-staged 'ask
  "Determine what \\[magit-log-edit] does when nothing is staged.

Setting this to nil will make it do nothing, setting it to t will
arrange things so that the actual commit command will use the
\"--all\" option, setting it to `ask' will first ask for
confirmation whether to do this, and setting it to `ask-stage'
will cause all changes to be staged, after a confirmation."
  :group 'magit
  :type '(choice (const :tag "No" nil)
                 (const :tag "Always" t)
                 (const :tag "Ask" ask)
                 (const :tag "Ask to stage everything" ask-stage)))

(defcustom magit-commit-signoff nil
  "Add the \"Signed-off-by:\" line when committing."
  :group 'magit
  :type 'boolean)

(defcustom magit-sha1-abbrev-length 7
  "The number of digits to show when a sha1 is displayed in abbreviated form."
  :group 'magit
  :type 'integer)

(defcustom magit-log-cutoff-length 100
  "The maximum number of commits to show in the log and whazzup buffers."
  :group 'magit
  :type 'integer)

(defcustom magit-log-infinite-length 99999
  "Number of log used to show as maximum for `magit-log-cutoff-length'."
  :group 'magit
  :type 'integer)

(defcustom magit-log-auto-more nil
  "Insert more log entries automatically when moving past the last entry.

Only considered when moving past the last entry with
`magit-goto-*-section' commands."
  :group 'magit
  :type 'boolean)

(defcustom magit-process-popup-time -1
  "Popup the process buffer if a command takes longer than this many seconds."
  :group 'magit
  :type '(choice (const :tag "Never" -1)
                 (const :tag "Immediately" 0)
                 (integer :tag "After this many seconds")))

(defcustom magit-revert-item-confirm t
  "Require acknowledgment before reverting an item."
  :group 'magit
  :type 'boolean)

(defcustom magit-log-edit-confirm-cancellation nil
  "Require acknowledgment before canceling the log edit buffer."
  :group 'magit
  :type 'boolean)

(defcustom magit-remote-ref-format 'branch-then-remote
  "What format to use for autocompleting refs, in pariticular for remotes.

Autocompletion is used by functions like `magit-checkout',
`magit-interactive-rebase' and others which offer branch name
completion.

The value 'name-then-remote means remotes will be of the
form \"name (remote)\", while the value 'remote-slash-name
means that they'll be of the form \"remote/name\".  I.e. something that's
listed as \"remotes/upstream/next\" by \"git branch -l -a\"
will be \"upstream/next\"."
  :group 'magit
  :type '(choice (const :tag "name (remote)" branch-then-remote)
                 (const :tag "remote/name" remote-slash-branch)))

(defcustom magit-process-connection-type (not (eq system-type 'cygwin))
  "Connection type used for the git process.

If nil, use pipes: this is usually more efficient, and works on Cygwin.
If t, use ptys: this enables magit to prompt for passphrases when needed."
  :group 'magit
  :type '(choice (const :tag "pipe" nil)
                 (const :tag "pty" t)))

(defcustom magit-completing-read-function 'magit-builtin-completing-read
  "Function to be called when requesting input from the user."
  :group 'magit
  :type '(radio (function-item magit-iswitchb-completing-read)
                (function-item magit-ido-completing-read)
                (function-item magit-builtin-completing-read)
                (function :tag "Other")))

(defcustom magit-create-branch-behaviour 'at-head
  "Where magit will create a new branch if not supplied a branchname or ref.

The value 'at-head means a new branch will be created at the tip
of your current branch, while the value 'at-point means magit
will try to find a valid reference at point..."
  :group 'magit
  :type '(choice (const :tag "at HEAD" at-head)
                 (const :tag "at point" at-point)))

(defcustom magit-status-buffer-switch-function 'pop-to-buffer
  "Function for `magit-status' to use for switching to the status buffer.

The function is given one argument, the status buffer."
  :group 'magit
  :type '(radio (function-item switch-to-buffer)
                (function-item pop-to-buffer)
                (function :tag "Other")))

(defcustom magit-rewrite-inclusive t
  "Whether magit includes the selected base commit in a rewrite operation.

t means both the selected commit as well as any subsequent
commits will be rewritten.  This is magit's default behaviour,
equivalent to 'git rebase -i ${REV}~1'

  A'---B'---C'---D'
  ^

nil means the selected commit will be literally used as 'base',
so only subsequent commits will be rewritten.  This is consistent
with git-rebase, equivalent to 'git rebase -i ${REV}', yet more
cumbersome to use from the status buffer.

  A---B'---C'---D'
  ^"
  :group 'magit
  :type '(choice (const :tag "Always" t)
                 (const :tag "Never" nil)
                 (const :tag "Ask"   ask)))

(defcustom magit-highlight-whitespace t
  "Specify where to highlight whitespace errors.
See `magit-highlight-trailing-whitespace',
`magit-highlight-indentation'.  The symbol t means in all diffs,
`status' means only in the status buffer, and nil means nowhere."
  :group 'magit
  :type '(choice (const :tag "Always" t)
                 (const :tag "Never" nil)
                 (const :tag "In status buffer" status))
  :set 'magit-set-variable-and-refresh)

(defcustom magit-highlight-trailing-whitespace t
  "Whether to highlight whitespace at the end of a line in diffs.
Used only when `magit-highlight-whitespace' is non-nil."
  :group 'magit
  :type 'boolean
  :set 'magit-set-variable-and-refresh)

(defcustom magit-highlight-indentation nil
  "Highlight the \"wrong\" indentation style.
Used only when `magit-highlight-whitespace' is non-nil.

The value is a list of cons cells.  The car is a regular
expression, and the cdr is the value that applies to repositories
whose directory matches the regular expression.  If more than one
item matches, then the *last* item in the list applies.  So, the
default value should come first in the list.

If the value is `tabs', highlight indentation with tabs.  If the
value is an integer, highlight indentation with at least that
many spaces.  Otherwise, highlight neither."
  :group 'magit
  :type `(repeat (cons (string :tag "Directory regexp")
                       (choice (const :tag "Tabs" tabs)
                               (integer :tag "Spaces" :value ,tab-width)
                               (const :tag "Neither" nil))))
  :set 'magit-set-variable-and-refresh)

(defcustom magit-diff-refine-hunk nil
  "Show fine (word-granularity) differences within diff hunks.

There are three possible settings:

  nil means to never show fine differences

  t means to only show fine differences for the currently
  selected diff hunk

  `all' means to always show fine differences for all displayed diff hunks"
  :group 'magit
  :type '(choice (const :tag "Never" nil)
                 (const :tag "Selected only" t)
                 (const :tag "All" all))
  :set 'magit-set-variable-and-refresh)

(defvar magit-current-indentation nil
  "Indentation highlight used in the current buffer.
This is calculated from `magit-highlight-indentation'.")
(make-variable-buffer-local 'magit-current-indentation)

(defgroup magit-faces nil
  "Customize the appearance of Magit."
  :prefix "magit-"
  :group 'faces
  :group 'magit)

(defface magit-header
  '((t :inherit header-line))
  "Face for generic header lines.

Many Magit faces inherit from this one by default."
  :group 'magit-faces)

(defface magit-section-title
  '((t :inherit magit-header))
  "Face for section titles."
  :group 'magit-faces)

(defface magit-branch
  '((t :inherit magit-header))
  "Face for the current branch."
  :group 'magit-faces)

(defface magit-diff-file-header
  '((t :inherit diff-file-header))
  "Face for diff file header lines."
  :group 'magit-faces)

(defface magit-diff-hunk-header
  '((t :inherit diff-hunk-header))
  "Face for diff hunk header lines."
  :group 'magit-faces)

(defface magit-diff-add
  '((t :inherit diff-added))
  "Face for lines in a diff that have been added."
  :group 'magit-faces)

(defface magit-diff-merge-current
  '((t :inherit font-lock-preprocessor-face))
  "Face for merge conflict marker 'current' line."
  :group 'magit-faces)

(defface magit-diff-merge-separator
  '((t :inherit font-lock-preprocessor-face))
  "Face for merge conflict marker seperator."
  :group 'magit-faces)

(defface magit-diff-merge-proposed
  '((t :inherit font-lock-preprocessor-face))
  "Face for merge conflict marker 'proposed' line."
  :group 'magit-faces)

(defface magit-diff-none
  '((t :inherit diff-context))
  "Face for lines in a diff that are unchanged."
  :group 'magit-faces)

(defface magit-diff-del
  '((t :inherit diff-removed))
  "Face for lines in a diff that have been deleted."
  :group 'magit-faces)

(defface magit-log-graph
  '((((class color) (background light))
     :foreground "grey11")
    (((class color) (background dark))
     :foreground "grey80"))
  "Face for the graph element of the log output."
  :group 'magit-faces)

(defface magit-log-sha1
  '((((class color) (background light))
     :foreground "firebrick")
    (((class color) (background dark))
     :foreground "tomato"))
  "Face for the sha1 element of the log output."
  :group 'magit-faces)

(defface magit-log-message
  '((t))
  "Face for the message element of the log output."
  :group 'magit-faces)

(defface magit-item-highlight
  '((t :inherit highlight))
  "Face for highlighting the current item."
  :group 'magit-faces)

(defface magit-item-mark
  '((t :inherit secondary-selection))
  "Face for highlighting marked item."
  :group 'magit-faces)

(defface magit-log-head-label-bisect-good
  '((((class color) (background light))
     :box t
     :background "light green"
     :foreground "dark olive green")
    (((class color) (background dark))
     :box t
     :background "light green"
     :foreground "dark olive green"))
  "Face for good bisect refs."
  :group 'magit-faces)

(defface magit-log-head-label-bisect-bad
  '((((class color) (background light))
     :box t
     :background "IndianRed1"
     :foreground "IndianRed4")
    (((class color) (background dark))
     :box t
     :background "IndianRed1"
     :foreground "IndianRed4"))
  "Face for bad bisect refs."
  :group 'magit-faces)

(defface magit-log-head-label-remote
  '((((class color) (background light))
     :box t
     :background "Grey85"
     :foreground "OliveDrab4")
    (((class color) (background dark))
     :box t
     :background "Grey11"
     :foreground "DarkSeaGreen2"))
  "Face for remote branch head labels shown in log buffer."
  :group 'magit-faces)

(defface magit-log-head-label-tags
  '((((class color) (background light))
     :box t
     :background "LemonChiffon1"
     :foreground "goldenrod4")
    (((class color) (background dark))
     :box t
     :background "LemonChiffon1"
     :foreground "goldenrod4"))
  "Face for tag labels shown in log buffer."
  :group 'magit-faces)

(defface magit-log-head-label-patches
  '((((class color) (background light))
     :box t
     :background "IndianRed1"
     :foreground "IndianRed4")
    (((class color) (background dark))
     :box t
     :background "IndianRed1"
     :foreground "IndianRed4"))
  "Face for Stacked Git patches."
  :group 'magit-faces)

(defface magit-whitespace-warning-face
  '((t :inherit trailing-whitespace))
  "Face for highlighting whitespace errors in Magit diffs."
  :group 'magit-faces)

(defvar magit-custom-options '()
  "List of custom options to pass to Git.
Do not customize this (used in the `magit-key-mode' implementation).")

(defvar magit-read-rev-history nil
  "The history of inputs to `magit-read-rev'.")

(defvar magit-buffer-internal nil
  "Track associated *magit* buffers.
Do not customize this (used in the `magit-log-edit-mode' implementation
to switch back to the *magit* buffer associated with a given commit
operation after commit).")

(defvar magit-back-navigation-history nil
  "History items that will be visited by successively going \"back\".")
(make-variable-buffer-local 'magit-back-navigation-history)
(put 'magit-back-navigation-history 'permanent-local t)

(defvar magit-forward-navigation-history nil
  "History items that will be visited by successively going \"forward\".")
(make-variable-buffer-local 'magit-forward-navigation-history)
(put 'magit-forward-navigation-history 'permanent-local t)

(defvar magit-omit-untracked-dir-contents nil
  "When non-nil magit will only list an untracked directory, not its contents.")

(defvar magit-tmp-buffer-name " *magit-tmp*")

(defface magit-log-head-label-local
  '((((class color) (background light))
     :box t
     :background "Grey85"
     :foreground "LightSkyBlue4")
    (((class color) (background dark))
     :box t
     :background "Grey13"
     :foreground "LightSkyBlue1"))
  "Face for local branch head labels shown in log buffer."
  :group 'magit-faces)

(defface magit-log-head-label-default
  '((((class color) (background light))
     :box t
     :background "Grey50")
    (((class color) (background dark))
     :box t
     :background "Grey50"))
  "Face for unknown ref labels shown in log buffer."
  :group 'magit-faces)

(defvar magit-mode-map
  (let ((map (make-keymap)))
    (suppress-keymap map t)
    (define-key map (kbd "n") 'magit-goto-next-section)
    (define-key map (kbd "p") 'magit-goto-previous-section)
    (define-key map (kbd "^") 'magit-goto-parent-section)
    (define-key map (kbd "M-n") 'magit-goto-next-sibling-section)
    (define-key map (kbd "M-p") 'magit-goto-previous-sibling-section)
    (define-key map (kbd "TAB") 'magit-toggle-section)
    (define-key map (kbd "<backtab>") 'magit-expand-collapse-section)
    (define-key map (kbd "1") 'magit-show-level-1)
    (define-key map (kbd "2") 'magit-show-level-2)
    (define-key map (kbd "3") 'magit-show-level-3)
    (define-key map (kbd "4") 'magit-show-level-4)
    (define-key map (kbd "M-1") 'magit-show-level-1-all)
    (define-key map (kbd "M-2") 'magit-show-level-2-all)
    (define-key map (kbd "M-3") 'magit-show-level-3-all)
    (define-key map (kbd "M-4") 'magit-show-level-4-all)
    (define-key map (kbd "M-h") 'magit-show-only-files)
    (define-key map (kbd "M-H") 'magit-show-only-files-all)
    (define-key map (kbd "M-s") 'magit-show-level-4)
    (define-key map (kbd "M-S") 'magit-show-level-4-all)
    (define-key map (kbd "g") 'magit-refresh)
    (define-key map (kbd "G") 'magit-refresh-all)
    (define-key map (kbd "?") 'magit-describe-item)
    (define-key map (kbd "!") 'magit-key-mode-popup-running)
    (define-key map (kbd ":") 'magit-git-command)
    (define-key map (kbd "C-x 4 a") 'magit-add-change-log-entry-other-window)
    (define-key map (kbd "L") 'magit-add-change-log-entry-no-option)
    (define-key map (kbd "RET") 'magit-visit-item)
    (define-key map (kbd "SPC") 'magit-show-item-or-scroll-up)
    (define-key map (kbd "DEL") 'magit-show-item-or-scroll-down)
    (define-key map (kbd "C-w") 'magit-copy-item-as-kill)
    (define-key map (kbd "R") 'magit-rebase-step)
    (define-key map (kbd "t") 'magit-key-mode-popup-tagging)
    (define-key map (kbd "r") 'magit-key-mode-popup-rewriting)
    (define-key map (kbd "P") 'magit-key-mode-popup-pushing)
    (define-key map (kbd "f") 'magit-key-mode-popup-fetching)
    (define-key map (kbd "b") 'magit-key-mode-popup-branching)
    (define-key map (kbd "M") 'magit-key-mode-popup-remoting)
    (define-key map (kbd "B") 'magit-key-mode-popup-bisecting)
    (define-key map (kbd "F") 'magit-key-mode-popup-pulling)
    (define-key map (kbd "l") 'magit-key-mode-popup-logging)
    (define-key map (kbd "o") 'magit-key-mode-popup-submodule)
    (define-key map (kbd "$") 'magit-display-process)
    (define-key map (kbd "c") 'magit-log-edit)
    (define-key map (kbd "E") 'magit-interactive-rebase)
    (define-key map (kbd "e") 'magit-ediff)
    (define-key map (kbd "w") 'magit-wazzup)
    (define-key map (kbd "q") 'magit-quit-window)
    (define-key map (kbd "m") 'magit-key-mode-popup-merging)
    (define-key map (kbd "x") 'magit-reset-head)
    (define-key map (kbd "v") 'magit-revert-item)
    (define-key map (kbd "a") 'magit-apply-item)
    (define-key map (kbd "A") 'magit-cherry-pick-item)
    (define-key map (kbd "d") 'magit-diff-working-tree)
    (define-key map (kbd "D") 'magit-diff)
    (define-key map (kbd "-") 'magit-diff-smaller-hunks)
    (define-key map (kbd "+") 'magit-diff-larger-hunks)
    (define-key map (kbd "0") 'magit-diff-default-hunks)
    (define-key map (kbd "h") 'magit-toggle-diff-refine-hunk)
    map))

(defvar magit-commit-mode-map
  (let ((map (make-sparse-keymap)))
    (define-key map (kbd "C-c C-b") 'magit-show-commit-backward)
    (define-key map (kbd "C-c C-f") 'magit-show-commit-forward)
    map))

(defvar magit-status-mode-map
  (let ((map (make-sparse-keymap)))
    (define-key map (kbd "s") 'magit-stage-item)
    (define-key map (kbd "S") 'magit-stage-all)
    (define-key map (kbd "u") 'magit-unstage-item)
    (define-key map (kbd "U") 'magit-unstage-all)
    (define-key map (kbd "i") 'magit-ignore-item)
    (define-key map (kbd "I") 'magit-ignore-item-locally)
    (define-key map (kbd ".") 'magit-mark-item)
    (define-key map (kbd "=") 'magit-diff-with-mark)
    (define-key map (kbd "k") 'magit-discard-item)
    (define-key map (kbd "C") 'magit-add-log)
    (define-key map (kbd "X") 'magit-reset-working-tree)
    (define-key map (kbd "z") 'magit-key-mode-popup-stashing)
    map))

(eval-after-load 'dired-x
  '(define-key magit-status-mode-map [remap dired-jump] 'magit-dired-jump))

(defvar magit-log-mode-map
  (let ((map (make-sparse-keymap)))
    (define-key map (kbd ".") 'magit-mark-item)
    (define-key map (kbd "=") 'magit-diff-with-mark)
    (define-key map (kbd "e") 'magit-log-show-more-entries)
    map))

(defvar magit-wazzup-mode-map
  (let ((map (make-sparse-keymap)))
    (define-key map (kbd ".") 'magit-mark-item)
    (define-key map (kbd "=") 'magit-diff-with-mark)
    (define-key map (kbd "i") 'magit-ignore-item)
    map))

(defvar magit-branch-manager-mode-map
  (let ((map (make-sparse-keymap)))
    (define-key map (kbd "c") 'magit-create-branch)
    (define-key map (kbd "a") 'magit-add-remote)
    (define-key map (kbd "r") 'magit-move-item)
    (define-key map (kbd "k") 'magit-discard-item)
    (define-key map (kbd "T") 'magit-change-what-branch-tracks)
    map))

(defvar magit-bug-report-url
  "http://github.com/magit/magit/issues")

(defconst magit-version "@GIT_DEV_VERSION@"
  "The version of Magit that you're using.")

(defun magit-bug-report (str)
  "Ask the user to submit a bug report about the error described in STR."
;; XXX - should propose more information to be included.
  (message (concat
            "Unknown error: %s\n"
            "Please, with as much information as possible, file a bug at\n"
            "%s\n"
            "You are using Magit version %s.")
           str magit-bug-report-url magit-version))

(defun magit-buffer-switch (buf)
  (if (string-match "magit" (buffer-name))
      (switch-to-buffer buf)
    (pop-to-buffer buf)))

;;; Macros

(defmacro magit-with-refresh (&rest body)
  (declare (indent 0))
  `(magit-refresh-wrapper (lambda () ,@body)))

;;; Git features

(defvar magit-have-graph 'unset)
(defvar magit-have-decorate 'unset)
(defvar magit-have-abbrev 'unset)
(make-variable-buffer-local 'magit-have-graph)
(put 'magit-have-graph 'permanent-local t)
(make-variable-buffer-local 'magit-have-decorate)
(put 'magit-have-decorate 'permanent-local t)
(make-variable-buffer-local 'magit-have-abbrev)
(put 'magit-have-abbrev 'permanent-local t)

(defun magit-configure-have-graph ()
  (if (eq magit-have-graph 'unset)
      (let ((res (magit-git-exit-code "log" "--graph" "--max-count=0")))
        (setq magit-have-graph (eq res 0)))))

(defun magit-configure-have-decorate ()
  (if (eq magit-have-decorate 'unset)
      (let ((res (magit-git-exit-code "log" "--decorate=full" "--max-count=0")))
        (setq magit-have-decorate (eq res 0)))))

(defun magit-configure-have-abbrev ()
  (if (eq magit-have-abbrev 'unset)
      (let ((res (magit-git-exit-code "log" "--no-abbrev-commit" "--max-count=0")))
        (setq magit-have-abbrev (eq res 0)))))

;;; Compatibilities

(eval-and-compile
  (defun magit-max-args-internal (function)
    "Return the maximum number of arguments accepted by FUNCTION."
    (if (symbolp function)
        (setq function (symbol-function function)))
    (if (subrp function)
        (let ((max (cdr (subr-arity function))))
          (if (eq 'many max)
              most-positive-fixnum
            max))
      (if (eq 'macro (car-safe function))
          (setq function (cdr function)))
      (let ((arglist (if (byte-code-function-p function)
                         (aref function 0)
                       (second function))))
        (if (memq '&rest arglist)
            most-positive-fixnum
          (length (remq '&optional arglist))))))

  (if (functionp 'start-file-process)
      (defalias 'magit-start-process 'start-file-process)
    (defalias 'magit-start-process 'start-process))

  (unless (fboundp 'string-match-p)
    (defun string-match-p (regexp string &optional start)
      "Same as `string-match' except this function does not
change the match data."
      (let ((inhibit-changing-match-data t))
        (string-match regexp string start))))

  (if (fboundp 'with-silent-modifications)
      (defalias 'magit-with-silent-modifications 'with-silent-modifications)
    (defmacro magit-with-silent-modifications (&rest body)
      "Execute body without changing `buffer-modified-p'.
Also, do not record undo information."
      `(set-buffer-modified-p
        (prog1 (buffer-modified-p)
          (let ((buffer-undo-list t)
                before-change-functions
                after-change-functions)
            ,@body)))))

  (if (>= (magit-max-args-internal 'delete-directory) 2)
      (defalias 'magit-delete-directory 'delete-directory)
    (defun magit-delete-directory (directory &optional recursive)
      "Delete a directory named DIRECTORY.
If RECURSIVE is non-nil, recursively delete all of DIRECTORY's
contents as well.  Don't follow symlinks."
      (if (or (file-symlink-p directory)
              (not (file-directory-p directory)))
          (delete-file directory)
        (if recursive
            ;; `directory-files-no-dot-files-regex' borrowed from Emacs 23
            (dolist (file (directory-files directory 'full "\\([^.]\\|\\.\\([^.]\\|\\..\\)\\).*"))
              (magit-delete-directory file recursive)))
        (delete-directory directory)))))

;;; Utilities

(defun magit-set-variable-and-refresh (symbol value)
  "Set SYMBOL to VALUE and call `magit-refresh-all'"
  (set-default symbol value)
  (magit-refresh-all))

(defun magit-iswitchb-completing-read (prompt choices &optional predicate require-match
                                              initial-input hist def)
  "iswitchb-based completing-read almost-replacement."
  (require 'iswitchb)
  (let ((iswitchb-make-buflist-hook
         (lambda ()
           (setq iswitchb-temp-buflist (if (consp (first choices))
                                           (mapcar #'car choices)
                                         choices)))))
    (iswitchb-read-buffer prompt (or initial-input def) require-match)))

(defun magit-ido-completing-read (prompt choices &optional predicate require-match initial-input hist def)
  "ido-based completing-read almost-replacement."
  (require 'ido)
  (let ((selected (ido-completing-read prompt (if (consp (first choices))
                                                  (mapcar #'car choices)
                                                choices)
                                       predicate require-match initial-input hist def)))
    (if (consp (first choices))
        (or (cdr (assoc selected choices))
            selected)
      selected)))

(defun magit-builtin-completing-read (prompt choices &optional predicate require-match
                                             initial-input hist def)
  "Magit wrapper for standard `completing-read' function."
  (completing-read (if (and def (> (length prompt) 2)
                            (string-equal ": " (substring prompt -2)))
                       (format "%s (default %s): " (substring prompt 0 -2) def)
                     prompt)
                   choices predicate require-match initial-input hist def))

(defun magit-completing-read (prompt collection &optional predicate require-match
                                     initial-input hist def)
  "Call function in `magit-completing-read-function' to read user input

Read `completing-read' documentation for the meaning of the argument"
  (funcall magit-completing-read-function prompt collection predicate require-match
           initial-input hist def))

(defun magit-use-region-p ()
  (if (fboundp 'use-region-p)
      (use-region-p)
    (and transient-mark-mode mark-active)))

(defun magit-goto-line (line)
  "Like `goto-line' but doesn't set the mark."
  (save-restriction
    (widen)
    (goto-char 1)
    (forward-line (1- line))))

(defun magit-trim-line (str)
  (if (string= str "")
      nil
    (if (equal (elt str (- (length str) 1)) ?\n)
        (substring str 0 (- (length str) 1))
      str)))

(defun magit-split-lines (str)
  (if (string= str "")
      nil
    (let ((lines (nreverse (split-string str "\n"))))
      (if (string= (car lines) "")
          (setq lines (cdr lines)))
      (nreverse lines))))

(defun magit-git-insert (args)
  (insert (magit-git-output args)))

(defun magit-git-output (args)
  (magit-cmd-output magit-git-executable (append magit-git-standard-options args)))

(defun magit-cmd-insert (cmd args)
  (insert (magit-cmd-output cmd args)))

(defun magit-cmd-output (cmd args)
  (let ((cmd-output (with-output-to-string
                      (with-current-buffer standard-output
                        (apply #'process-file
                               cmd
                               nil (list t nil) nil
                               args)))))
    (ansi-color-apply cmd-output)))

(defun magit-git-string (&rest args)
  (magit-trim-line (magit-git-output args)))

(defun magit-git-lines (&rest args)
  (magit-split-lines (magit-git-output args)))

(defun magit-git-exit-code (&rest args)
  (apply #'process-file magit-git-executable nil nil nil
         (append magit-git-standard-options args)))

(defun magit-file-lines (file)
  (when (file-exists-p file)
    (with-temp-buffer
      (insert-file-contents file)
      (let ((rev (nreverse (split-string (buffer-string) "\n"))))
        (nreverse (if (equal (car rev) "")
                      (cdr rev)
                    rev))))))

(defun magit-write-file-lines (file lines)
  (with-temp-buffer
    (dolist (l lines)
      (insert l "\n"))
    (write-file file)))

(defun magit-get (&rest keys)
  "Return the value of Git config entry specified by KEYS."
  (magit-git-string "config" (mapconcat 'identity keys ".")))

(defun magit-get-all (&rest keys)
  "Return all values of the Git config entry specified by KEYS."
  (magit-git-lines "config" "--get-all" (mapconcat 'identity keys ".")))

(defun magit-get-boolean (&rest keys)
  "Return the boolean value of Git config entry specified by KEYS."
  (equal (magit-git-string "config" "--bool" (mapconcat 'identity keys "."))
         "true"))

(defun magit-set (val &rest keys)
  "Set Git config settings specified by KEYS to VAL."
  (if val
      (magit-git-string "config" (mapconcat 'identity keys ".") val)
    (magit-git-string "config" "--unset" (mapconcat 'identity keys "."))))

(defun magit-remove-conflicts (alist)
  (let ((dict (make-hash-table :test 'equal))
        (result nil))
    (dolist (a alist)
      (puthash (car a) (cons (cdr a) (gethash (car a) dict))
               dict))
    (maphash (lambda (key value)
               (if (= (length value) 1)
                   (push (cons key (car value)) result)
                 (let ((sub (magit-remove-conflicts
                             (mapcar (lambda (entry)
                                       (let ((dir (directory-file-name
                                                   (substring entry 0 (- (length key))))))
                                         (cons (concat (file-name-nondirectory dir) "/" key)
                                               entry)))
                                     value))))
                   (setq result (append result sub)))))
             dict)
    result))

(defun magit-git-repo-p (dir)
  (file-exists-p (expand-file-name ".git" dir)))

(defun magit-git-dir ()
  "Return the .git directory for the current repository."
  (concat (expand-file-name (magit-git-string "rev-parse" "--git-dir")) "/"))

(defun magit-no-commit-p ()
  "Return non-nil if there is no commit in the current git repository."
  (not (magit-git-string
        "rev-list" "HEAD" "--max-count=1")))

(defun magit-list-repos* (dir level)
  (if (magit-git-repo-p dir)
      (list dir)
    (apply #'append
           (mapcar (lambda (entry)
                     (unless (or (string= (substring entry -3) "/..")
                                 (string= (substring entry -2) "/."))
                       (magit-list-repos* entry (+ level 1))))
                   (and (file-directory-p dir)
                        (< level magit-repo-dirs-depth)
                        (directory-files dir t nil t))))))

(defun magit-list-repos (dirs)
  (magit-remove-conflicts
   (apply #'append
          (mapcar (lambda (dir)
                    (mapcar #'(lambda (repo)
                                (cons (file-name-nondirectory repo)
                                      repo))
                            (magit-list-repos* dir 0)))
                  dirs))))

(defun magit-get-top-dir (cwd)
  (let ((cwd (expand-file-name (file-truename cwd))))
    (when (file-directory-p cwd)
      (let* ((default-directory (file-name-as-directory cwd))
             (cdup (magit-git-string "rev-parse" "--show-cdup")))
        (when cdup
          (file-name-as-directory (expand-file-name cdup cwd)))))))

(defun magit-get-ref (ref)
  (magit-git-string "symbolic-ref" "-q" ref))

(defun magit-get-current-branch ()
  (let* ((head (magit-get-ref "HEAD"))
         (pos (and head (string-match "^refs/heads/" head))))
    (if pos
        (substring head 11)
      nil)))

(defun magit-get-remote (branch)
  "Return the name of the remote for BRANCH.
If branch is nil or it has no remote, but a remote named
\"origin\" exists, return that.  Otherwise, return nil."
  (let ((remote (or (and branch (magit-get "branch" branch "remote"))
                    (and (magit-get "remote" "origin" "url") "origin"))))
    (if (string= remote "") nil remote)))

(defun magit-get-current-remote ()
  "Return the name of the remote for the current branch.
If there is no current branch, or no remote for that branch,
but a remote named \"origin\" is configured, return that.
Otherwise, return nil."
  (magit-get-remote (magit-get-current-branch)))

(defun magit-ref-exists-p (ref)
  (= (magit-git-exit-code "show-ref" "--verify" ref) 0))

(defun magit-read-top-dir (dir)
  "Ask the user for a Git repository.
The choices offered by auto-completion will be the repositories
under `magit-repo-dirs'.  If `magit-repo-dirs' is nil or DIR is
non-nil, then autocompletion will offer directory names."
  (if (and (not dir) magit-repo-dirs)
      (let* ((repos (magit-list-repos magit-repo-dirs))
             (reply (magit-completing-read "Git repository: " repos)))
        (file-name-as-directory
         (or (cdr (assoc reply repos))
             (if (file-directory-p reply)
                 (expand-file-name reply)
               (error "Not a repository or a directory: %s" reply)))))
    (file-name-as-directory
     (read-directory-name "Git repository: "
                          (or (magit-get-top-dir default-directory)
                              default-directory)))))

(defun magit-rev-parse (ref)
  "Return the SHA hash for REF."
  (magit-git-string "rev-parse" ref))

(defun magit-ref-ambiguous-p (ref)
  "Return whether or not REF is ambiguous."
  ;; If REF is ambiguous, rev-parse just prints errors,
  ;; so magit-git-string returns nil.
  (not (magit-git-string "rev-parse" "--abbrev-ref" ref)))

(defun magit-name-rev (rev &optional no-trim)
  "Return a human-readable name for REV.
Unlike git name-rev, this will remove tags/ and remotes/ prefixes
if that can be done unambiguously (unless optional arg NO-TRIM is
non-nil).  In addition, it will filter out revs involving HEAD."
  (when rev
    (let ((name (magit-git-string "name-rev" "--no-undefined" "--name-only" rev)))
      ;; There doesn't seem to be a way of filtering HEAD out from name-rev,
      ;; so we have to do it manually.
      ;; HEAD-based names are too transient to allow.
      (when (and (stringp name)
                 (string-match "^\\(.*\\<HEAD\\)\\([~^].*\\|$\\)" name))
        (let ((head-ref (match-string 1 name))
              (modifier (match-string 2 name)))
          ;; Sometimes when name-rev gives a HEAD-based name,
          ;; rev-parse will give an actual branch or remote name.
          (setq name (concat (magit-git-string "rev-parse" "--abbrev-ref" head-ref)
                             modifier))
          ;; If rev-parse doesn't give us what we want, just use the SHA.
          (when (or (null name) (string-match-p "\\<HEAD\\>" name))
            (setq name (magit-rev-parse rev)))))
      (setq rev (or name rev))
      (when (string-match "^\\(?:tags\\|remotes\\)/\\(.*\\)" rev)
        (let ((plain-name (match-string 1 rev)))
          (unless (or no-trim (magit-ref-ambiguous-p plain-name))
            (setq rev plain-name))))
      rev)))

(defun magit-highlight-line-whitespace ()
  (when (and magit-highlight-whitespace
             (or (derived-mode-p 'magit-status-mode)
                 (not (eq magit-highlight-whitespace 'status))))
    (if (and magit-highlight-trailing-whitespace
             (looking-at "^[-+].*?\\([ \t]+\\)$"))
        (overlay-put (make-overlay (match-beginning 1) (match-end 1))
                     'face 'magit-whitespace-warning-face))
    (if (or (and (eq magit-current-indentation 'tabs)
                 (looking-at "^[-+]\\( *\t[ \t]*\\)"))
            (and (integerp magit-current-indentation)
                 (looking-at (format "^[-+]\\([ \t]* \\{%s,\\}[ \t]*\\)"
                                     magit-current-indentation))))
        (overlay-put (make-overlay (match-beginning 1) (match-end 1))
                     'face 'magit-whitespace-warning-face))))

(defun magit-put-line-property (prop val)
  (put-text-property (line-beginning-position) (line-beginning-position 2)
                     prop val))

(defun magit-format-commit (commit format)
  (magit-git-string "log" "--max-count=1"
                    (concat "--pretty=format:" format)
                    commit))

(defun magit-current-line ()
  (buffer-substring-no-properties (line-beginning-position)
                                  (line-end-position)))

(defun magit-insert-region (beg end buf)
  (let ((text (buffer-substring-no-properties beg end)))
    (with-current-buffer buf
      (insert text))))

(defun magit-insert-current-line (buf)
  (let ((text (buffer-substring-no-properties
               (line-beginning-position) (line-beginning-position 2))))
    (with-current-buffer buf
      (insert text))))

(defun magit-file-uptodate-p (file)
  (eq (magit-git-exit-code "diff" "--quiet" "--" file) 0))

(defun magit-anything-staged-p ()
  (not (eq (magit-git-exit-code "diff" "--quiet" "--cached") 0)))

(defun magit-everything-clean-p ()
  (and (not (magit-anything-staged-p))
       (eq (magit-git-exit-code "diff" "--quiet") 0)))

(defun magit-commit-parents (commit)
  (cdr (split-string (magit-git-string "rev-list" "-1" "--parents" commit))))

;; XXX - let the user choose the parent

(defun magit-choose-parent-id (commit op)
  (let* ((parents (magit-commit-parents commit)))
    (if (> (length parents) 1)
        (error "Can't %s merge commits" op)
      nil)))

;;; Revisions and ranges

(defvar magit-current-range nil
  "The range described by the current buffer.
This is only non-nil in diff and log buffers.

This has three possible (non-nil) forms.  If it's a string REF or
a singleton list (REF), then the range is from REF to the current
working directory state (or HEAD in a log buffer).  If it's a
pair (START . END), then the range is START..END.")
(make-variable-buffer-local 'magit-current-range)

(defun magit-list-interesting-refs (&optional uninteresting)
  "Return interesting references as given by `git show-ref'.
Removes references matching UNINTERESTING from the
results. UNINTERESTING can be either a function taking a single
argument or a list of strings used as regexps."
  (let ((refs ()))
    (dolist (line (magit-git-lines "show-ref"))
      (if (string-match "[^ ]+ +\\(.*\\)" line)
          (let ((ref (match-string 1 line)))
            (cond ((and (functionp uninteresting)
                        (funcall uninteresting ref)))
                  ((and (not (functionp uninteresting))
                        (loop for i in uninteresting thereis (string-match i ref))))
                  (t
                   (let ((fmt-ref (magit-format-ref ref)))
                     (when fmt-ref
                       (push (cons fmt-ref
                                   (replace-regexp-in-string "^refs/heads/"
                                                             "" ref))
                             refs))))))))
    (nreverse refs)))

(defun magit-format-ref (ref)
  "Convert fully-specified ref REF into its displayable form
according to `magit-remote-ref-format'"
  (cond
   ((null ref)
    nil)
   ((string-match "refs/heads/\\(.*\\)" ref)
    (match-string 1 ref))
   ((string-match "refs/tags/\\(.*\\)" ref)
    (format (if (eq magit-remote-ref-format 'branch-then-remote)
                "%s (tag)"
              "%s")
            (match-string 1 ref)))
   ((string-match "refs/remotes/\\([^/]+\\)/\\(.+\\)" ref)
    (if (eq magit-remote-ref-format 'branch-then-remote)
        (format "%s (%s)"
                (match-string 2 ref)
                (match-string 1 ref))
      (format "%s/%s"
              (match-string 1 ref)
              (match-string 2 ref))))))

(defun magit-tree-contents (treeish)
  "Return a list of all files under TREEISH.
TREEISH can be a tree, a commit, or any reference to one of
those."
  (let ((return-value nil))
    (with-temp-buffer
      (magit-git-insert (list "ls-tree" "-r" treeish))
      (if (eql 0 (buffer-size))
          (error "%s is not a commit or tree." treeish))
      (goto-char (point-min))
      (while (search-forward-regexp "\t\\(.*\\)" nil 'noerror)
        (push (match-string 1) return-value)))
    return-value))

(defvar magit-uninteresting-refs '("refs/remotes/\\([^/]+\\)/HEAD$" "refs/stash"))

(defun magit-read-file-from-rev (revision)
  (magit-completing-read (format "Retrieve file from %s: " revision)
                         (magit-tree-contents revision)
                         nil
                         'require-match
                         nil
                         'magit-read-file-hist
                         (if buffer-file-name
                             (let ((topdir-length (length (magit-get-top-dir default-directory))))
                               (substring (buffer-file-name) topdir-length)))))

(defun magit-read-rev (prompt &optional default uninteresting)
  (let* ((interesting-refs (magit-list-interesting-refs
                            (or uninteresting magit-uninteresting-refs)))
         (reply (magit-completing-read (concat prompt ": ") interesting-refs
                                       nil nil nil 'magit-read-rev-history default))
         (rev (or (cdr (assoc reply interesting-refs)) reply)))
    (if (string= rev "")
        nil
      rev)))

(defun magit-read-rev-range (op &optional def-beg def-end)
  (let ((beg (magit-read-rev (format "%s start" op)
                             def-beg)))
    (if (not beg)
        nil
      (save-match-data
        (if (string-match "^\\(.+\\)\\.\\.\\(.+\\)$" beg)
            (cons (match-string 1 beg) (match-string 2 beg))
          (let ((end (magit-read-rev (format "%s end" op) def-end)))
            (cons beg end)))))))

(defun magit-rev-to-git (rev)
  (or rev
      (error "No revision specified"))
  (if (string= rev ".")
      (magit-marked-commit)
    rev))

(defun magit-rev-range-to-git (range)
  (or range
      (error "No revision range specified"))
  (if (stringp range)
      range
    (if (cdr range)
        (format "%s..%s"
                (magit-rev-to-git (car range))
                (magit-rev-to-git (cdr range)))
      (format "%s" (magit-rev-to-git (car range))))))

(defun magit-rev-describe (rev)
  (or rev
      (error "No revision specified"))
  (if (string= rev ".")
      "mark"
    (magit-name-rev rev)))

(defun magit-rev-range-describe (range things)
  (or range
      (error "No revision range specified"))
  (if (stringp range)
      (format "%s in %s" things range)
    (if (cdr range)
        (format "%s from %s to %s" things
                (magit-rev-describe (car range))
                (magit-rev-describe (cdr range)))
      (format "%s at %s" things (magit-rev-describe (car range))))))

(defun magit-default-rev (&optional no-trim)
  (or (magit-name-rev (magit-commit-at-point t) no-trim)
      (let ((branch (magit-guess-branch)))
        (if branch
            (if (string-match "^refs/\\(.*\\)" branch)
                (match-string 1 branch)
              branch)))))

(defun magit-read-remote (&optional prompt def)
  "Read the name of a remote.
PROMPT is used as the prompt, and defaults to \"Remote\".
DEF is the default value."
  (let* ((prompt (or prompt "Remote"))
         (def (or def (magit-guess-remote)))
         (remotes (magit-git-lines "remote"))

         (reply (magit-completing-read (concat prompt ": ") remotes
                                       nil nil nil nil def)))
    (if (string= reply "") nil reply)))

(defun magit-read-remote-branch (remote &optional prompt default)
  (let* ((prompt (or prompt (format "Remote branch (in %s)" remote)))
         (branches (delete nil
                           (mapcar
                            (lambda (b)
                              (and (not (string-match " -> " b))
                                   (string-match (format "^ *%s/\\(.*\\)$"
                                                         (regexp-quote remote)) b)
                                   (match-string 1 b)))
                            (magit-git-lines "branch" "-r"))))
         (reply (magit-completing-read (concat prompt ": ") branches
                                       nil nil nil nil default)))
    (if (string= reply "") nil reply)))

;;; Sections

;; A buffer in magit-mode is organized into hierarchical sections.
;; These sections are used for navigation and for hiding parts of the
;; buffer.
;;
;; Most sections also represent the objects that Magit works with,
;; such as files, diffs, hunks, commits, etc.  The 'type' of a section
;; identifies what kind of object it represents (if any), and the
;; parent and grand-parent, etc provide the context.

(defstruct magit-section
  parent title beginning end children hidden type info
  needs-refresh-on-show)

(defvar magit-top-section nil
  "The top section of the current buffer.")
(make-variable-buffer-local 'magit-top-section)
(put 'magit-top-section 'permanent-local t)

(defvar magit-old-top-section nil)

(defvar magit-section-hidden-default nil)

(defun magit-new-section (title type)
  "Create a new section with title TITLE and type TYPE in current buffer.

If `magit-top-section' buffer local value is nil, the new section
will be the new top-section; otherwise the new-section will be a
child of the current top-section.

If TYPE is nil, the section won't be highlighted."
  (let* ((s (make-magit-section :parent magit-top-section
                                :title title
                                :type type
                                :hidden magit-section-hidden-default))
         (old (and magit-old-top-section
                   (magit-find-section (magit-section-path s)
                                       magit-old-top-section))))
    (if magit-top-section
        (push s (magit-section-children magit-top-section))
      (setq magit-top-section s))
    (if old
        (setf (magit-section-hidden s) (magit-section-hidden old)))
    s))

(defun magit-cancel-section (section)
  "Delete the section SECTION."
  (delete-region (magit-section-beginning section)
                 (magit-section-end section))
  (let ((parent (magit-section-parent section)))
    (if parent
        (setf (magit-section-children parent)
              (delq section (magit-section-children parent)))
      (setq magit-top-section nil))))

(defmacro magit-with-section (title type &rest body)
  "Create a new section of title TITLE and type TYPE and evaluate BODY there.

Sections created inside BODY will become children of the new
section. BODY must leave point at the end of the created section.

If TYPE is nil, the section won't be highlighted."
  (declare (indent 2))
  (let ((s (make-symbol "*section*")))
    `(let* ((,s (magit-new-section ,title ,type))
            (magit-top-section ,s))
       (setf (magit-section-beginning ,s) (point))
       ,@body
       (setf (magit-section-end ,s) (point))
       (setf (magit-section-children ,s)
             (nreverse (magit-section-children ,s)))
       ,s)))

(defun magit-set-section (title type start end)
  "Create a new section of title TITLE and type TYPE with specified start and
end positions."
  (let ((section (magit-new-section title type)))
    (setf (magit-section-beginning section) start)
    (setf (magit-section-end section) end)
    section))

(defun magit-set-section-info (info &optional section)
  (setf (magit-section-info (or section magit-top-section)) info))

(defun magit-set-section-needs-refresh-on-show (flag &optional section)
  (setf (magit-section-needs-refresh-on-show
         (or section magit-top-section))
        flag))

(defmacro magit-create-buffer-sections (&rest body)
  "Empty current buffer of text and Magit's sections, and then evaluate BODY."
  (declare (indent 0))
  `(let ((inhibit-read-only t))
     (erase-buffer)
     (let ((magit-old-top-section magit-top-section))
       (setq magit-top-section nil)
       ,@body
       (when (null magit-top-section)
         (magit-with-section 'top nil
           (insert "(empty)\n")))
       (magit-propertize-section magit-top-section)
       (magit-section-set-hidden magit-top-section
                                 (magit-section-hidden magit-top-section)))))

(defun magit-propertize-section (section)
  "Add text-property needed for SECTION."
  (put-text-property (magit-section-beginning section)
                     (magit-section-end section)
                     'magit-section section)
  (dolist (s (magit-section-children section))
    (magit-propertize-section s)))

(defun magit-find-section (path top)
  "Find the section at the path PATH in subsection of section TOP."
  (if (null path)
      top
    (let ((secs (magit-section-children top)))
      (while (and secs (not (equal (car path)
                                   (magit-section-title (car secs)))))
        (setq secs (cdr secs)))
      (and (car secs)
           (magit-find-section (cdr path) (car secs))))))

(defun magit-section-path (section)
  "Return the path of SECTION."
  (if (not (magit-section-parent section))
      '()
    (append (magit-section-path (magit-section-parent section))
            (list (magit-section-title section)))))

(defun magit-find-section-after (pos)
  "Find the first section that begins after POS."
  (magit-find-section-after* pos (list magit-top-section)))

(defun magit-find-section-after* (pos secs)
  "Find the first section that begins after POS in the list SECS
\(including children of sections in SECS)."
  (while (and secs
              (<= (magit-section-beginning (car secs)) pos))
    (setq secs (if (magit-section-hidden (car secs))
                   (cdr secs)
                 (append (magit-section-children (car secs))
                         (cdr secs)))))
  (car secs))

(defun magit-find-section-before (pos)
  "Return the last section that begins before POS."
  (let ((section (magit-find-section-at pos)))
    (do* ((current (or (magit-section-parent section)
                       section)
                   next)
          (next (if (not (magit-section-hidden current))
                    (magit-find-section-before* pos (magit-section-children current)))
                (if (not (magit-section-hidden current))
                    (magit-find-section-before* pos (magit-section-children current)))))
        ((null next) current))))

(defun magit-find-section-before* (pos secs)
  "Find the last section that begins before POS in the list SECS."
  (let ((prev nil))
    (while (and secs
                (< (magit-section-beginning (car secs)) pos))
      (setq prev (car secs))
      (setq secs (cdr secs)))
    prev))

(defun magit-current-section ()
  "Return the Magit section at point."
  (magit-find-section-at (point)))

(defun magit-find-section-at (pos)
  "Return the Magit section at POS."
  (or (get-text-property pos 'magit-section)
      magit-top-section))

(defun magit-insert-section (section-title-and-type
                             buffer-title washer cmd &rest args)
  "Run CMD and put its result in a new section.

SECTION-TITLE-AND-TYPE is either a string that is the title of the section
or (TITLE . TYPE) where TITLE is the title of the section and TYPE is its type.

If there is no type, or if type is nil, the section won't be highlighted.

BUFFER-TITLE is the inserted title of the section

WASHER is a function that will be run after CMD.
The buffer will be narrowed to the inserted text.
It should add sectioning as needed for Magit interaction.

CMD is an external command that will be run with ARGS as arguments."
  (let* ((body-beg nil)
         (section-title (if (consp section-title-and-type)
                            (car section-title-and-type)
                          section-title-and-type))
         (section-type (if (consp section-title-and-type)
                           (cdr section-title-and-type)
                         nil))
         (section
          (magit-with-section section-title section-type
            (if buffer-title
                (insert (propertize buffer-title 'face 'magit-section-title)
                        "\n"))
            (setq body-beg (point))
            (magit-cmd-insert cmd args)
            (if (not (eq (char-before) ?\n))
                (insert "\n"))
            (if washer
                (save-restriction
                  (narrow-to-region body-beg (point))
                  (goto-char (point-min))
                  (funcall washer)
                  (goto-char (point-max)))))))
    (if (= body-beg (point))
        (magit-cancel-section section)
      (insert "\n"))
    section))

(defun magit-git-section (section-title-and-type
                          buffer-title washer &rest args)
  "Run Git and put its result in a new section.
See `magit-insert-section' for meaning of the arguments"
  (apply #'magit-insert-section
         section-title-and-type
         buffer-title
         washer
         magit-git-executable
         (append magit-git-standard-options args)))

(defun magit-goto-next-section ()
  "Go to the next section."
  (interactive)
  (let ((next (magit-find-section-after (point))))
    (if next
        (magit-goto-section next)
      (message "No next section"))))

(defun magit-goto-previous-section ()
  "Go to the previous section."
  (interactive)
  (if (eq (point) 1)
      (message "No previous section")
    (magit-goto-section (magit-find-section-before (point)))))

(defun magit-goto-parent-section ()
  "Go to the parent section."
  (interactive)
  (let ((parent (magit-section-parent (magit-current-section))))
    (when parent
      (goto-char (magit-section-beginning parent)))))

(defun magit-goto-next-sibling-section ()
  "Go to the next sibling section."
  (interactive)
  (let* ((initial (point))
         (section (magit-current-section))
         (end (- (magit-section-end section) 1))
         (parent (magit-section-parent section))
         (siblings (magit-section-children parent))
         (next-sibling (magit-find-section-after* end siblings)))
    (if next-sibling
        (magit-goto-section next-sibling)
      (magit-goto-next-section))))

(defun magit-goto-previous-sibling-section ()
  "Go to the previous sibling section."
  (interactive)
  (let* ((section (magit-current-section))
         (beginning (magit-section-beginning section))
         (parent (magit-section-parent section))
         (siblings (magit-section-children parent))
         (previous-sibling (magit-find-section-before* beginning siblings)))
    (if previous-sibling
        (magit-goto-section previous-sibling)
      (magit-goto-parent-section))))

(defun magit-goto-section (section)
  (goto-char (magit-section-beginning section))
  (cond
   ((and magit-log-auto-more
         (eq (magit-section-type section) 'longer))
    (magit-log-show-more-entries)
    (forward-line -1)
    (magit-goto-next-section))
   ((and (eq (magit-section-type section) 'commit)
         (derived-mode-p 'magit-log-mode))
    (magit-show-commit section))))

(defun magit-goto-section-at-path (path)
  "Go to the section described by PATH."
  (let ((sec (magit-find-section path magit-top-section)))
    (if sec
        (goto-char (magit-section-beginning sec))
      (message "No such section"))))

(defun magit-for-all-sections (func &optional top)
  "Run FUNC on TOP and recursively on all its children.
Default value for TOP is `magit-top-section'"
  (let ((section (or top magit-top-section)))
    (when section
      (funcall func section)
      (dolist (c (magit-section-children section))
        (magit-for-all-sections func c)))))

(defun magit-section-set-hidden (section hidden)
  "Hide SECTION if HIDDEN is not nil, show it otherwise."
  (setf (magit-section-hidden section) hidden)
  (if (and (not hidden)
           (magit-section-needs-refresh-on-show section))
      (magit-refresh)
    (let ((inhibit-read-only t)
          (beg (save-excursion
                 (goto-char (magit-section-beginning section))
                 (forward-line)
                 (point)))
          (end (magit-section-end section)))
      (if (< beg end)
          (put-text-property beg end 'invisible hidden)))
    (if (not hidden)
        (dolist (c (magit-section-children section))
          (magit-section-set-hidden c (magit-section-hidden c))))))

(defun magit-section-any-hidden (section)
  "Return true if SECTION or any of its children is hidden."
  (or (magit-section-hidden section)
      (let ((kids (magit-section-children section)))
        (while (and kids (not (magit-section-any-hidden (car kids))))
          (setq kids (cdr kids)))
        kids)))

(defun magit-section-collapse (section)
  "Show SECTION and hide all its children."
  (dolist (c (magit-section-children section))
    (setf (magit-section-hidden c) t))
  (magit-section-set-hidden section nil))

(defun magit-section-expand (section)
  "Show SECTION and all its children."
  (dolist (c (magit-section-children section))
    (setf (magit-section-hidden c) nil))
  (magit-section-set-hidden section nil))

(defun magit-section-expand-all-aux (section)
  "Show recursively all SECTION's children."
  (dolist (c (magit-section-children section))
    (setf (magit-section-hidden c) nil)
    (magit-section-expand-all-aux c)))

(defun magit-section-expand-all (section)
  "Show SECTION and all its children."
  (magit-section-expand-all-aux section)
  (magit-section-set-hidden section nil))

(defun magit-section-hideshow (flag-or-func)
  "Show or hide current section depending on FLAG-OR-FUNC.

If FLAG-OR-FUNC is a function, it will be ran on current section.
IF FLAG-OR-FUNC is a boolean, the section will be hidden if it is
true, shown otherwise."
  (let ((section (magit-current-section)))
    (when (magit-section-parent section)
      (goto-char (magit-section-beginning section))
      (if (functionp flag-or-func)
          (funcall flag-or-func section)
        (magit-section-set-hidden section flag-or-func)))))

(defun magit-show-section ()
  "Show current section."
  (interactive)
  (magit-section-hideshow nil))

(defun magit-hide-section ()
  "Hide current section."
  (interactive)
  (magit-section-hideshow t))

(defun magit-collapse-section ()
  "Hide all subsection of current section."
  (interactive)
  (magit-section-hideshow #'magit-section-collapse))

(defun magit-expand-section ()
  "Show all subsection of current section."
  (interactive)
  (magit-section-hideshow #'magit-section-expand))

(defun magit-toggle-file-section ()
  "Like `magit-toggle-section' but toggle at file granularity."
  (interactive)
  (when (eq 'hunk (first (magit-section-context-type (magit-current-section))))
    (magit-goto-parent-section))
  (magit-toggle-section))

(defun magit-toggle-section ()
  "Toggle hidden status of current section."
  (interactive)
  (magit-section-hideshow
   (lambda (s)
     (magit-section-set-hidden s (not (magit-section-hidden s))))))

(defun magit-expand-collapse-section ()
  "Toggle hidden status of subsections of current section."
  (interactive)
  (magit-section-hideshow
   (lambda (s)
     (cond ((magit-section-any-hidden s)
            (magit-section-expand-all s))
           (t
            (magit-section-collapse s))))))

(defun magit-cycle-section ()
  "Cycle between expanded, hidden and collapsed state for current section.

Hidden: only the first line of the section is shown
Collapsed: only the first line of the subsection is shown
Expanded: everything is shown."
  (interactive)
  (magit-section-hideshow
   (lambda (s)
     (cond ((magit-section-hidden s)
            (magit-section-collapse s))
           ((notany #'magit-section-hidden (magit-section-children s))
            (magit-section-set-hidden s t))
           (t
            (magit-section-expand s))))))

(defun magit-section-lineage (section)
  "Return list of parent, grand-parents... for SECTION."
  (when section
    (cons section (magit-section-lineage (magit-section-parent section)))))

(defun magit-section-show-level (section level threshold path)
  (magit-section-set-hidden section (>= level threshold))
  (when (and (< level threshold)
             (not (magit-no-commit-p)))
    (if path
        (magit-section-show-level (car path) (1+ level) threshold (cdr path))
      (dolist (c (magit-section-children section))
        (magit-section-show-level c (1+ level) threshold nil)))))

(defun magit-show-level (level all)
  "Show section whose level is less than LEVEL, hide the others.
If ALL is non nil, do this in all sections, otherwise do it only
on ancestors and descendants of current section."
  (magit-with-refresh
    (if all
        (magit-section-show-level magit-top-section 0 level nil)
      (let ((path (reverse (magit-section-lineage (magit-current-section)))))
        (magit-section-show-level (car path) 0 level (cdr path))))))

(defun magit-show-only-files ()
  "Show section that are files, but not there subsection.

Do this in on ancestors and descendants of current section."
  (interactive)
  (if (derived-mode-p 'magit-status-mode)
      (call-interactively 'magit-show-level-2)
    (call-interactively 'magit-show-level-1)))

(defun magit-show-only-files-all ()
  "Show section that are files, but not there subsection.
Do this for all sections"
  (interactive)
  (if (derived-mode-p 'magit-status-mode)
      (call-interactively 'magit-show-level-2-all)
    (call-interactively 'magit-show-level-1-all)))

(defmacro magit-define-level-shower-1 (level all)
  "Define an interactive function to show function of level LEVEL.

If ALL is non nil, this function will affect all section,
otherwise it will affect only ancestors and descendants of
current section."
  (let ((fun (intern (format "magit-show-level-%s%s"
                             level (if all "-all" ""))))
        (doc (format "Show sections on level %s." level)))
    `(defun ,fun ()
       ,doc
       (interactive)
       (magit-show-level ,level ,all))))

(defmacro magit-define-level-shower (level)
  "Define two interactive function to show function of level LEVEL.
One for all, one for current lineage."
  `(progn
     (magit-define-level-shower-1 ,level nil)
     (magit-define-level-shower-1 ,level t)))

(defmacro magit-define-section-jumper (sym title)
  "Define an interactive function to go to section SYM.
TITLE is the displayed title of the section."
  (let ((fun (intern (format "magit-jump-to-%s" sym)))
        (doc (format "Jump to section `%s'." title)))
    `(progn
       (defun ,fun ()
         ,doc
         (interactive)
         (magit-goto-section-at-path '(,sym)))
       (put ',fun 'definition-name ',sym))))

(defmacro magit-define-inserter (sym arglist &rest body)
  (declare (indent defun))
  (let ((fun (intern (format "magit-insert-%s" sym)))
        (before (intern (format "magit-before-insert-%s-hook" sym)))
        (after (intern (format "magit-after-insert-%s-hook" sym)))
        (doc (format "Insert items for `%s'." sym)))
    `(progn
       (defvar ,before nil)
       (defvar ,after nil)
       (defun ,fun ,arglist
         ,doc
         (run-hooks ',before)
         ,@body
         (run-hooks ',after))
       (put ',before 'definition-name ',sym)
       (put ',after 'definition-name ',sym)
       (put ',fun 'definition-name ',sym))))

(defvar magit-highlighted-section nil)

(defun magit-refine-section (section)
  "Apply temporary refinements to the display of SECTION.
Refinements can be undone with `magit-unrefine-section'."
  (let ((type (and section (magit-section-type section))))
    (cond ((and (eq type 'hunk)
                magit-diff-refine-hunk
                (not (eq magit-diff-refine-hunk 'all)))
           ;; Refine the current hunk to show fine details, using
           ;; diff-mode machinery.
           (save-excursion
             (goto-char (magit-section-beginning magit-highlighted-section))
             (diff-refine-hunk))))))

(defun magit-unrefine-section (section)
  "Remove refinements to the display of SECTION done by `magit-refine-section'."
  (let ((type (and section (magit-section-type section))))
    (cond ((and (eq type 'hunk)
                magit-diff-refine-hunk
                (not (eq magit-diff-refine-hunk 'all)))
           ;; XXX this should be in some diff-mode function, like
           ;; `diff-unrefine-hunk'
           (remove-overlays (magit-section-beginning section)
                            (magit-section-end section)
                            'diff-mode 'fine)))))

(defvar magit-highlight-overlay nil)

(defun magit-highlight-section ()
  "Highlight current section if it has a type."
  (let ((section (magit-current-section)))
    (when (not (eq section magit-highlighted-section))
      (when magit-highlighted-section
        ;; remove any refinement from previous hunk
        (magit-unrefine-section magit-highlighted-section))
      (setq magit-highlighted-section section)
      (if (not magit-highlight-overlay)
          (let ((ov (make-overlay 1 1)))
            (overlay-put ov 'face 'magit-item-highlight)
            (setq magit-highlight-overlay ov)))
      (if (and section (magit-section-type section))
          (progn
            (magit-refine-section section)
            (move-overlay magit-highlight-overlay
                          (magit-section-beginning section)
                          (magit-section-end section)
                          (current-buffer)))
        (delete-overlay magit-highlight-overlay)))))

(defun magit-section-context-type (section)
  (if (null section)
      '()
    (let ((c (or (magit-section-type section)
                 (if (symbolp (magit-section-title section))
                     (magit-section-title section)))))
      (if c
          (cons c (magit-section-context-type
                   (magit-section-parent section)))
        '()))))

(defun magit-prefix-p (prefix list)
  "Return non-nil if PREFIX is a prefix of LIST.

PREFIX and LIST should both be lists.  If the car of PREFIX is
the symbol `*', then return non-nil if the cdr of PREFIX is a
sublist of LIST (as if `*' matched zero or more arbitrary
elements of LIST)"
  ;;; Very schemish...
  (or (null prefix)
      (if (eq (car prefix) '*)
          (or (magit-prefix-p (cdr prefix) list)
              (and (not (null list))
                   (magit-prefix-p prefix (cdr list))))
        (and (not (null list))
             (equal (car prefix) (car list))
             (magit-prefix-p (cdr prefix) (cdr list))))))

(defmacro magit-section-case (head &rest clauses)
  "Make different action depending of current section.

HEAD is (SECTION INFO &optional OPNAME),
  SECTION will be bind to the current section,
  INFO will be bind to the info's of the current section,
  OPNAME is a string that will be used to describe current action,

CLAUSES is a list of CLAUSE, each clause is (SECTION-TYPE &BODY)
where SECTION-TYPE describe section where BODY will be run.

This returns non-nil if some section matches. If the
corresponding body return a non-nil value, it is returned,
otherwise it returns t.

If no section matches, this returns nil if no OPNAME was given
and throws an error otherwise."
  (declare (indent 1))
  (let ((section (car head))
        (info (cadr head))
        (type (make-symbol "*type*"))
        (context (make-symbol "*context*"))
        (opname (caddr head)))
    `(let* ((,section (magit-current-section))
            (,info (and ,section (magit-section-info ,section)))
            (,type (and ,section (magit-section-type ,section)))
            (,context (magit-section-context-type ,section)))
       (cond ,@(mapcar (lambda (clause)
                         (if (eq (car clause) t)
                             `(t (or (progn ,@(cdr clause))
                                     t))
                           (let ((prefix (reverse (car clause)))
                                 (body (cdr clause)))
                             `((magit-prefix-p ',prefix ,context)
                               (or (progn ,@body)
                                   t)))))
                       clauses)
             ,@(when opname
                 `(((run-hook-with-args-until-success
                     ',(intern (format "magit-%s-action-hook" opname))))
                   ((not ,type)
                    (error "Nothing to %s here" ,opname))
                   (t
                    (error "Can't %s a %s"
                           ,opname
                           (or (get ,type 'magit-description)
                               ,type)))))))))

(defmacro magit-section-action (head &rest clauses)
  (declare (indent 1))
  `(magit-with-refresh
     (magit-section-case ,head ,@clauses)))

(defmacro magit-add-action (head &rest clauses)
  "Add additional actions to a pre-existing operator.
The syntax is identical to `magit-section-case', except that
OPNAME is mandatory and specifies the operation to which to add
the actions."
  (declare (indent 1))
  (let ((section (car head))
        (info (cadr head))
        (type (caddr head)))
    `(add-hook ',(intern (format "magit-%s-action-hook" type))
               (lambda ()
                 ,(macroexpand
                   ;; Don't pass in the opname so we don't recursively
                   ;; run the hook again, and so we don't throw an
                   ;; error if no action matches.
                   `(magit-section-case (,section ,info)
                      ,@clauses))))))

(defun magit-wash-sequence (func)
  "Run FUNC until end of buffer is reached.
FUNC should leave point at the end of the modified region"
  (while (and (not (eobp))
              (funcall func))))

(defmacro magit-define-command (sym arglist &rest body)
  "Macro to define a magit command.
It will define the magit-SYM function having ARGLIST as argument.
It will also define the magit-SYM-command-hook variable.

The defined function will call the function in the hook in order
until one return non nil. If they all return nil then body will
be called.

It is used to define hookable magit command: command defined by
this function can be enriched by magit extension like
magit-topgit and magit-svn"
  (declare (indent defun)
           (debug (&define name lambda-list
                           [&optional stringp]        ; Match the doc string, if present.
                           [&optional ("interactive" interactive)]
                           def-body)))
  (let ((fun (intern (format "magit-%s" sym)))
        (hook (intern (format "magit-%s-command-hook" sym)))
        (doc (format "Command for `%s'." sym))
        (inter nil)
        (instr body))
    (when (stringp (car body))
      (setq doc (car body)
            instr (cdr body)))
    (let ((form (car instr)))
      (when (eq (car form) 'interactive)
        (setq inter form
              instr (cdr instr))))
    `(progn
       (defvar ,hook nil)
       (defun ,fun ,arglist
         ,doc
         ,inter
         (or (run-hook-with-args-until-success
              ',hook ,@(remq '&optional (remq '&rest arglist)))
             ,@instr))
       (put ',fun 'definition-name ',sym)
       (put ',hook 'definition-name ',sym))))

;;; Running commands

(defun magit-set-mode-line-process (str)
  (let ((pr (if str (concat " " str) "")))
    (save-excursion
      (magit-for-all-buffers (lambda ()
                               (setq mode-line-process pr))))))

(defun magit-process-indicator-from-command (comps)
  (if (magit-prefix-p (cons magit-git-executable magit-git-standard-options)
                      comps)
      (setq comps (nthcdr (+ (length magit-git-standard-options) 1) comps)))
  (cond ((or (null (cdr comps))
             (not (member (car comps) '("remote"))))
         (car comps))
        (t
         (concat (car comps) " " (cadr comps)))))

(defvar magit-process nil)
(defvar magit-process-client-buffer nil)
(defvar magit-process-buffer-name "*magit-process*"
  "Buffer name for running git commands.")

(defun magit-run* (cmd-and-args
                   &optional logline noerase noerror nowait input)
  (if (and magit-process
           (get-buffer magit-process-buffer-name))
      (error "Git is already running"))
  (let ((cmd (car cmd-and-args))
        (args (cdr cmd-and-args))
        (dir default-directory)
        (buf (get-buffer-create magit-process-buffer-name))
        (successp nil))
    (magit-set-mode-line-process
     (magit-process-indicator-from-command cmd-and-args))
    (setq magit-process-client-buffer (current-buffer))
    (with-current-buffer buf
      (view-mode 1)
      (set (make-local-variable 'view-no-disable-on-exit) t)
      (setq view-exit-action
            (lambda (buffer)
              (with-current-buffer buffer
                (bury-buffer))))
      (setq buffer-read-only t)
      (let ((inhibit-read-only t))
        (setq default-directory dir)
        (if noerase
            (goto-char (point-max))
          (erase-buffer))
        (insert "$ " (or logline
                         (mapconcat 'identity cmd-and-args " "))
                "\n")
        (cond (nowait
               (setq magit-process
                     (let ((process-connection-type magit-process-connection-type))
                       (apply 'magit-start-process cmd buf cmd args)))
               (set-process-sentinel magit-process 'magit-process-sentinel)
               (set-process-filter magit-process 'magit-process-filter)
               (when input
                 (with-current-buffer input
                   (process-send-region magit-process
                                        (point-min) (point-max)))
                 (process-send-eof magit-process)
                 (sit-for 0.1 t))
               (cond ((= magit-process-popup-time 0)
                      (pop-to-buffer (process-buffer magit-process)))
                     ((> magit-process-popup-time 0)
                      (run-with-timer
                       magit-process-popup-time nil
                       (function
                        (lambda (buf)
                          (with-current-buffer buf
                            (when magit-process
                              (display-buffer (process-buffer magit-process))
                              (goto-char (point-max))))))
                       (current-buffer))))
               (setq successp t))
              (input
               (with-current-buffer input
                 (setq default-directory dir)
                 (setq magit-process
                       ;; Don't use a pty, because it would set icrnl
                       ;; which would modify the input (issue #20).
                       (let ((process-connection-type nil))
                         (apply 'magit-start-process cmd buf cmd args)))
                 (set-process-filter magit-process 'magit-process-filter)
                 (process-send-region magit-process
                                      (point-min) (point-max))
                 (process-send-eof magit-process)
                 (while (equal (process-status magit-process) 'run)
                   (sit-for 0.1 t))
                 (setq successp
                       (equal (process-exit-status magit-process) 0))
                 (setq magit-process nil))
               (magit-set-mode-line-process nil)
               (magit-need-refresh magit-process-client-buffer))
              (t
               (setq successp
                     (equal (apply 'process-file cmd nil buf nil args) 0))
               (magit-set-mode-line-process nil)
               (magit-need-refresh magit-process-client-buffer))))
      (or successp
          noerror
          (error
           "%s ... [Hit %s or see buffer %s for details]"
           (or (with-current-buffer (get-buffer magit-process-buffer-name)
                 (when (re-search-backward
                        (concat "^error: \\(.*\\)" paragraph-separate) nil t)
                   (match-string 1)))
               "Git failed")
           (with-current-buffer magit-process-client-buffer
             (key-description (car (where-is-internal
                                    'magit-display-process))))
           magit-process-buffer-name))
      successp)))

(autoload 'dired-uncache "dired")
(defun magit-process-sentinel (process event)
  (let ((msg (format "%s %s." (process-name process) (substring event 0 -1)))
        (successp (string-match "^finished" event))
        (key (with-current-buffer magit-process-client-buffer
               (key-description (car (where-is-internal
                                      'magit-display-process))))))
    (with-current-buffer (process-buffer process)
      (let ((inhibit-read-only t))
        (goto-char (point-max))
        (insert msg "\n")
        (message (if successp msg
                   (format "%s Hit %s or see buffer %s for details."
                           msg key (current-buffer)))))
      (unless (memq (process-status process) '(run open))
        (dired-uncache default-directory)))
    (setq magit-process nil)
    (magit-set-mode-line-process nil)
    (magit-refresh-buffer magit-process-client-buffer)))

(defun magit-password (proc string)
  "Check if git/ssh asks for a password and ask the user for it."
  (let (ask)
    (cond ((or (string-match "^Enter passphrase for key '\\\(.*\\\)': $" string)
               (string-match "^\\\(.*\\\)'s password:" string)
               (string-match "^Password for '\\\(.*\\\)':" string))
           (setq ask (format "Password for '%s': " (match-string 1 string))))
          ((string-match "^[pP]assword:" string)
           (setq ask "Password:")))
    (when ask
      (process-send-string proc (concat (read-passwd ask nil) "\n")))))

(defun magit-username (proc string)
  "Check if git asks for a username and ask the user for it."
  (when (string-match "^Username for '\\\(.*\\\)':" string)
    (process-send-string proc
                         (concat
                          (read-string (format "Username for '%s': "
                                               (match-string 1 string))
                                       nil nil (user-login-name))
                          "\n"))))

(defun magit-process-filter (proc string)
  (save-current-buffer
    (set-buffer (process-buffer proc))
    (let ((inhibit-read-only t))
      (magit-username proc string)
      (magit-password proc string)
      (goto-char (process-mark proc))
      ;; Find last ^M in string.  If one was found, ignore everything
      ;; before it and delete the current line.
      (let ((ret-pos (length string)))
        (while (and (>= (setq ret-pos (1- ret-pos)) 0)
                    (/= ?\r (aref string ret-pos))))
        (cond ((>= ret-pos 0)
               (goto-char (line-beginning-position))
               (delete-region (point) (line-end-position))
               (insert (substring string (+ ret-pos 1))))
              (t
               (insert string))))
      (set-marker (process-mark proc) (point)))))

(defun magit-run (cmd &rest args)
  (magit-with-refresh
    (magit-run* (cons cmd args))))

(defun magit-run-git (&rest args)
  (magit-with-refresh
    (magit-run* (append (cons magit-git-executable
                              magit-git-standard-options)
                        args))))

(defun magit-run-git-with-input (input &rest args)
  (magit-with-refresh
    (magit-run* (append (cons magit-git-executable
                              magit-git-standard-options)
                        args)
                nil nil nil nil input)))

(defun magit-run-git-async (&rest args)
  (message "Running %s %s" magit-git-executable (mapconcat 'identity args " "))
  (magit-run* (append (cons magit-git-executable
                            magit-git-standard-options)
                      args)
              nil nil nil t))

(defun magit-run-async-with-input (input cmd &rest args)
  (magit-run* (cons cmd args) nil nil nil t input))

(defun magit-display-process ()
  "Display output from most recent git command."
  (interactive)
  (unless (get-buffer magit-process-buffer-name)
    (error "No Git commands have run"))
  (display-buffer magit-process-buffer-name))

;;; Mode

;; We define individual functions (instead of using lambda etc) so
;; that the online help can show something meaningful.

(magit-define-section-jumper untracked "Untracked files")
(magit-define-section-jumper unstaged  "Unstaged changes")
(magit-define-section-jumper staged    "Staged changes")
(magit-define-section-jumper unpushed  "Unpushed commits")

(magit-define-level-shower 1)
(magit-define-level-shower 2)
(magit-define-level-shower 3)
(magit-define-level-shower 4)

(easy-menu-define magit-mode-menu magit-mode-map
  "Magit menu"
  '("Magit"
    ["Refresh" magit-refresh t]
    ["Refresh all" magit-refresh-all t]
    "---"
    ["Stage" magit-stage-item t]
    ["Stage all" magit-stage-all t]
    ["Unstage" magit-unstage-item t]
    ["Unstage all" magit-unstage-all t]
    ["Commit" magit-log-edit t]
    ["Add log entry" magit-add-log t]
    ["Tag" magit-tag t]
    ["Annotated tag" magit-annotated-tag t]
    "---"
    ["Diff working tree" magit-diff-working-tree t]
    ["Diff" magit-diff t]
    ("Log"
     ["Short Log" magit-log t]
     ["Long Log" magit-log-long t]
     ["Reflog" magit-reflog t]
     ["Extended..." magit-key-mode-popup-logging t])
    "---"
    ["Cherry pick" magit-cherry-pick-item t]
    ["Apply" magit-apply-item t]
    ["Revert" magit-revert-item t]
    "---"
    ["Ignore" magit-ignore-item t]
    ["Ignore locally" magit-ignore-item-locally t]
    ["Discard" magit-discard-item t]
    ["Reset head" magit-reset-head t]
    ["Reset working tree" magit-reset-working-tree t]
    ["Stash" magit-stash t]
    ["Snapshot" magit-stash-snapshot t]
    "---"
    ["Branch..." magit-checkout t]
    ["Merge" magit-manual-merge t]
    ["Interactive resolve" magit-interactive-resolve-item t]
    ["Rebase" magit-rebase-step t]
    ("Rewrite"
     ["Start" magit-rewrite-start t]
     ["Stop" magit-rewrite-stop t]
     ["Finish" magit-rewrite-finish t]
     ["Abort" magit-rewrite-abort t]
     ["Set used" magit-rewrite-set-used t]
     ["Set unused" magit-rewrite-set-unused t])
    "---"
    ["Push" magit-push t]
    ["Pull" magit-pull t]
    ["Remote update" magit-remote-update t]
    ("Submodule"
     ["Submodule update" magit-submodule-update t]
     ["Submodule update and init" magit-submodule-update-init t]
     ["Submodule init" magit-submodule-init t]
     ["Submodule sync" magit-submodule-sync t])
    "---"
    ("Extensions")
    "---"
    ["Display Git output" magit-display-process t]
    ["Quit Magit" magit-quit-window t]))

(defvar magit-mode-hook nil "Hook run by `magit-mode'.")

(put 'magit-mode 'mode-class 'special)

(defvar magit-refresh-function nil)
(make-variable-buffer-local 'magit-refresh-function)
(put 'magit-refresh-function 'permanent-local t)

(defvar magit-refresh-args nil)
(make-variable-buffer-local 'magit-refresh-args)
(put 'magit-refresh-args 'permanent-local t)

(defvar last-point)

(defun magit-remember-point ()
  (setq last-point (point)))

(defun magit-invisible-region-end (pos)
  (while (and (not (= pos (point-max))) (invisible-p pos))
    (setq pos (next-char-property-change pos)))
  pos)

(defun magit-invisible-region-start (pos)
  (while (and (not (= pos (point-min))) (invisible-p pos))
    (setq pos (1- (previous-char-property-change pos))))
  pos)

(defun magit-correct-point-after-command ()
  "Move point outside of invisible regions.

Emacs often leaves point in invisible regions, it seems.  To fix
this, we move point ourselves and never let Emacs do its own
adjustments.

When point has to be moved out of an invisible region, it can be
moved to its end or its beginning.  We usually move it to its
end, except when that would move point back to where it was
before the last command."
  (if (invisible-p (point))
      (let ((end (magit-invisible-region-end (point))))
        (goto-char (if (= end last-point)
                       (magit-invisible-region-start (point))
                     end))))
  (setq disable-point-adjustment t))

(defun magit-post-command-hook ()
  (magit-correct-point-after-command)
  (magit-highlight-section))

(defun magit-mode ()
  "Review the status of a git repository and act on it.

Please see the manual for a complete description of Magit.

\\{magit-mode-map}"
  (kill-all-local-variables)
  (buffer-disable-undo)
  (setq buffer-read-only t
        truncate-lines t
        major-mode 'magit-mode
        mode-name "Magit"
        mode-line-process "")
  (add-hook 'pre-command-hook #'magit-remember-point nil t)
  (add-hook 'post-command-hook #'magit-post-command-hook t t)
  (use-local-map magit-mode-map)
  (setq magit-current-indentation (magit-indentation-for default-directory))
  ;; Emacs' normal method of showing trailing whitespace gives weird
  ;; results when `magit-whitespace-warning-face' is different from
  ;; `trailing-whitespace'.
  (if (and magit-highlight-whitespace magit-highlight-trailing-whitespace)
      (setq show-trailing-whitespace nil))
  (run-mode-hooks 'magit-mode-hook))

(defun magit-mode-init (dir submode refresh-func &rest refresh-args)
  (setq default-directory dir
        magit-refresh-function refresh-func
        magit-refresh-args refresh-args)
  (funcall submode)
  (magit-refresh-buffer))

(defun magit-indentation-for (dir)
  (let (result)
    (dolist (pair magit-highlight-indentation)
      (if (string-match-p (car pair) dir)
          (setq result (cdr pair))))
    result))

(defun magit-find-buffer (submode &optional dir)
  (let ((topdir (magit-get-top-dir (or dir default-directory))))
    (dolist (buf (buffer-list))
      (if (with-current-buffer buf
            (and (eq major-mode submode)
                 default-directory
                 (equal (expand-file-name default-directory) topdir)))
          (return buf)))))

(defun magit-find-status-buffer (&optional dir)
  (magit-find-buffer 'magit-status-mode dir))

(defun magit-for-all-buffers (func &optional dir)
  (dolist (buf (buffer-list))
    (with-current-buffer buf
      (if (and (derived-mode-p 'magit-mode)
               (or (null dir)
                   (equal default-directory dir)))
          (funcall func)))))

(defun magit-refresh-buffer (&optional buffer)
  (with-current-buffer (or buffer (current-buffer))
    (let* ((old-line (line-number-at-pos))
           (old-point (point))
           (old-section (magit-current-section))
           (old-path (and old-section
                          (magit-section-path (magit-current-section)))))
      (beginning-of-line)
      (let ((section-line (and old-section
                               (count-lines
                                (magit-section-beginning old-section)
                                (point))))
            (line-char (- old-point (point))))
        (if magit-refresh-function
            (apply magit-refresh-function
                   magit-refresh-args))
        (magit-refresh-marked-commits-in-buffer)
        (let ((s (and old-path (magit-find-section old-path magit-top-section))))
          (cond (s
                 (goto-char (magit-section-beginning s))
                 (forward-line section-line)
                 (forward-char line-char))
                (t
                 (magit-goto-line old-line)))
          (dolist (w (get-buffer-window-list (current-buffer)))
            (set-window-point w (point)))
          (magit-highlight-section))))))

(defun magit-string-has-prefix-p (string prefix)
  (eq (compare-strings string nil (length prefix) prefix nil nil) t))

(defun magit-revert-buffers (dir &optional ignore-modtime)
  (dolist (buffer (buffer-list))
    (when (and buffer
               (buffer-file-name buffer)
               ;; don't revert indirect buffers, as the parent will be reverted
               (not (buffer-base-buffer buffer))
               (magit-string-has-prefix-p (buffer-file-name buffer) dir)
               (file-readable-p (buffer-file-name buffer))
               (or ignore-modtime (not (verify-visited-file-modtime buffer)))
               (not (buffer-modified-p buffer)))
      (with-current-buffer buffer
        (condition-case var
            (revert-buffer t t nil)
          (error (let ((signal-data (cadr var)))
                   (cond (t (magit-bug-report signal-data))))))))))

(defun magit-update-vc-modeline (dir)
  "Update the modeline for buffers representable by magit."
  (dolist (buffer (buffer-list))
    (when (and buffer
               (buffer-file-name buffer)
               (magit-string-has-prefix-p (buffer-file-name buffer) dir))
      (with-current-buffer buffer
        (condition-case var
            (vc-find-file-hook)
          (error (let ((signal-data (cadr var)))
                   (cond (t (magit-bug-report signal-data))))))))))

(defvar magit-refresh-needing-buffers nil)
(defvar magit-refresh-pending nil)

(defun magit-refresh-wrapper (func)
  (if magit-refresh-pending
      (funcall func)
    (let* ((dir default-directory)
           (status-buffer (magit-find-status-buffer dir))
           (magit-refresh-needing-buffers nil)
           (magit-refresh-pending t))
      (unwind-protect
          (funcall func)
        (when magit-refresh-needing-buffers
          (magit-revert-buffers dir)
          (dolist (b (adjoin status-buffer
                             magit-refresh-needing-buffers))
            (magit-refresh-buffer b)))))))

(defun magit-need-refresh (&optional buffer)
  "Mark BUFFER as needing to be refreshed.
If optional BUFFER is nil, use the current buffer."
  (pushnew (or buffer (current-buffer)) magit-refresh-needing-buffers :test 'eq))

(defun magit-refresh ()
  "Refresh current buffer to match repository state.
Also revert every unmodified buffer visiting files
in the corresponding directory."
  (interactive)
  (magit-with-refresh
    (magit-need-refresh)))

(defun magit-refresh-all ()
  "Refresh all magit buffers to match respective repository states.
Also revert every unmodified buffer visiting files
in the corresponding directories."
  (interactive)
  (magit-for-all-buffers #'magit-refresh-buffer default-directory))

;;; Untracked files

(defun magit-wash-untracked-file ()
  (if (looking-at "^? \\(.*\\)$")
      (let ((file (match-string-no-properties 1)))
        (delete-region (point) (+ (line-end-position) 1))
        (magit-with-section file 'file
          (magit-set-section-info file)
          (insert "\t" file "\n"))
        t)
    nil))

(defun magit-wash-untracked-files ()
  ;; Setting magit-old-top-section to nil speeds up washing: no time
  ;; is wasted looking up the old visibility, which doesn't matter for
  ;; untracked files.
  ;;
  ;; XXX - speed this up in a more general way.
  ;;
  (let ((magit-old-top-section nil))
    (magit-wash-sequence #'magit-wash-untracked-file)))

(defun magit-insert-untracked-files ()
  (unless (string= (magit-get "status" "showUntrackedFiles") "no")
    (apply 'magit-git-section
           `(untracked
             "Untracked files:"
             magit-wash-untracked-files
             "ls-files" "--others" "-t" "--exclude-standard"
             ,@(when magit-omit-untracked-dir-contents
                 '("--directory"))))))

;;; Diffs and Hunks

(defvar magit-diff-context-lines 3)

(defun magit-diff-U-arg ()
  (format "-U%d" magit-diff-context-lines))

(defun magit-diff-smaller-hunks (&optional count)
  "Decrease the context for diff hunks by COUNT."
  (interactive "p")
  (setq magit-diff-context-lines (max 0 (- magit-diff-context-lines count)))
  (magit-refresh))

(defun magit-diff-larger-hunks (&optional count)
  "Increase the context for diff hunks by COUNT."
  (interactive "p")
  (setq magit-diff-context-lines (+ magit-diff-context-lines count))
  (magit-refresh))

(defun magit-diff-default-hunks ()
  "Reset context for diff hunks to the default size."
  (interactive "")
  (setq magit-diff-context-lines 3)
  (magit-refresh))

(defun magit-toggle-diff-refine-hunk (&optional other)
  "Turn diff-hunk refining on or off.

If hunk refining is currently on, then hunk refining is turned off.
If hunk refining is off, then hunk refining is turned on, in
`selected' mode (only the currently selected hunk is refined).

With a prefix argument, the \"third choice\" is used instead:
If hunk refining is currently on, then refining is kept on, but
the refining mode (`selected' or `all') is switched.
If hunk refining is off, then hunk refining is turned on, in
`all' mode (all hunks refined).

Customize `magit-diff-refine-hunk' to change the default mode."
  (interactive "P")
  (let* ((old magit-diff-refine-hunk)
         (new
          (if other
              (if (eq old 'all) t 'all)
            (not old))))

    ;; remove any old refining in currently highlighted section
    (when (and magit-highlighted-section old (not (eq old 'all)))
      (magit-unrefine-section magit-highlighted-section))

    ;; set variable to new value locally
    (set (make-local-variable 'magit-diff-refine-hunk) new)

    ;; if now highlighting in "selected only" mode, turn refining back
    ;; on in the current section
    (when (and magit-highlighted-section new (not (eq new 'all)))
      (magit-refine-section magit-highlighted-section))

    ;; `all' mode being turned on or off needs a complete refresh
    (when (or (eq old 'all) (eq new 'all))
      (magit-refresh))))

(defun magit-diff-line-file ()
  (cond ((looking-at "^diff --git ./\\(.*\\) ./\\(.*\\)$")
         (match-string-no-properties 2))
        ((looking-at "^diff --cc +\\(.*\\)$")
         (match-string-no-properties 1))
        (t
         nil)))

(defun magit-wash-diffs ()
  (magit-wash-sequence #'magit-wash-diff-or-other-file))

(defun magit-wash-diff-or-other-file ()
  (or (magit-wash-diff)
      (magit-wash-other-file)))

(defun magit-wash-other-file ()
  (if (looking-at "^? \\(.*\\)$")
      (let ((file (match-string-no-properties 1)))
        (delete-region (point) (+ (line-end-position) 1))
        (magit-with-section file 'file
          (magit-set-section-info file)
          (insert "\tNew      " file "\n"))
        t)
    nil))

(defvar magit-hide-diffs nil)

(defvar magit-indentation-level 1)

(defun magit-insert-diff-title (status file file2)
  (let ((status-text (case status
                       ((unmerged)
                        (format "Unmerged   %s" file))
                       ((new)
                        (format "New        %s" file))
                       ((deleted)
                        (format "Deleted    %s" file))
                       ((renamed)
                        (format "Renamed    %s   (from %s)"
                                file file2))
                       ((modified)
                        (format "Modified   %s" file))
                       ((typechange)
                        (format "Typechange %s" file))
                       (t
                        (format "?          %s" file)))))
    (insert (make-string magit-indentation-level ?\t) status-text "\n")))

(defvar magit-current-diff-range nil
  "Used internally when setting up magit diff sections.")

(defun magit-wash-typechange-section (file)
  (magit-set-section-info (list 'typechange file))
  (let ((first-start (point-marker))
        (second-start (progn (forward-line 1)
                             (search-forward-regexp "^diff")
                             (beginning-of-line)
                             (point-marker))))
    (let ((magit-indentation-level (+ magit-indentation-level 1)))
      (save-restriction
        (narrow-to-region first-start second-start)
        (goto-char (point-min))
        (magit-with-section file 'diff
          (magit-wash-diff-section)))
      (save-restriction
        (narrow-to-region second-start (point-max))
        (goto-char (point-min))
        (magit-with-section file 'diff
          (magit-wash-diff-section))))))

(defun magit-wash-diff-section ()
  (cond ((looking-at "^\\* Unmerged path \\(.*\\)")
         (let ((file (match-string-no-properties 1)))
           (delete-region (point) (line-end-position))
           (insert "\tUnmerged " file "\n")
           (magit-set-section-info (list 'unmerged file nil))
           t))
        ((looking-at "^diff")
         (let ((file (magit-diff-line-file))
               (end (save-excursion
                      (forward-line) ;; skip over "diff" line
                      (if (search-forward-regexp "^diff\\|^@@" nil t)
                          (goto-char (match-beginning 0))
                        (goto-char (point-max)))
                      (point-marker))))
           (let* ((status (cond
                           ((looking-at "^diff --cc")
                            'unmerged)
                           ((save-excursion
                              (search-forward-regexp "^new file" end t))
                            'new)
                           ((save-excursion
                              (search-forward-regexp "^deleted" end t))
                            'deleted)
                           ((save-excursion
                              (search-forward-regexp "^rename" end t))
                            'renamed)
                           (t
                            'modified)))
                  (file2 (cond
                          ((save-excursion
                             (search-forward-regexp "^rename from \\(.*\\)"
                                                    end t))
                           (match-string-no-properties 1)))))
             (magit-set-section-info (list status
                                           file
                                           (or file2 file)
                                           magit-current-diff-range))
             (magit-insert-diff-title status file file2)
             (when (search-forward-regexp "\\(--- \\(.*\\)\n\\+\\+\\+ \\(.*\\)\n\\)" () t)
               (when (match-string 1)
                 (add-text-properties (match-beginning 1) (match-end 1)
                                      '(face magit-diff-hunk-header))
                 (add-text-properties (match-beginning 2) (match-end 2)
                                      '(face magit-diff-file-header))
                 (add-text-properties (match-beginning 3) (match-end 3)
                                      '(face magit-diff-file-header))))
             (goto-char end)
             (let ((magit-section-hidden-default nil))
               (magit-wash-sequence #'magit-wash-hunk))))
         t)
        (t
         nil)))

(defun magit-wash-diff ()
  (let ((magit-section-hidden-default magit-hide-diffs))
    (magit-with-section (magit-current-line) 'diff
      (magit-wash-diff-section))))

(defun magit-diff-item-kind (diff)
  (car (magit-section-info diff)))

(defun magit-diff-item-file (diff)
  (cadr (magit-section-info diff)))

(defun magit-diff-item-file2 (diff)
  (caddr (magit-section-info diff)))

(defun magit-diff-item-range (diff)
  (nth 3 (magit-section-info diff)))

(defun magit-wash-hunk ()
  (cond ((looking-at "\\(^@+\\)[^@]*@+.*")
         (let ((n-columns (1- (length (match-string 1))))
               (head (match-string 0))
               (hunk-start-pos (point)))
           (magit-with-section head 'hunk
             (add-text-properties (match-beginning 0) (match-end 0)
                                  '(face magit-diff-hunk-header))
             (forward-line)
             (while (not (or (eobp)
                             (looking-at "^diff\\|^@@")))
               (magit-highlight-line-whitespace)
               (let ((prefix (buffer-substring-no-properties
                              (point) (min (+ (point) n-columns) (point-max))))
                     (line (buffer-substring-no-properties (point) (line-end-position))))
                 (cond ((string-match "^[\\+]+<<<<<<< " line)
                        (magit-put-line-property 'face 'magit-diff-merge-current))
                       ((string-match "^[\\+]+=======" line)
                        (magit-put-line-property 'face 'magit-diff-merge-separator))
                       ((string-match "^[\\+]+>>>>>>> " line)
                        (magit-put-line-property 'face 'magit-diff-merge-proposed))
                       ((string-match "\\+" prefix)
                        (magit-put-line-property 'face 'magit-diff-add))
                       ((string-match "-" prefix)
                        (magit-put-line-property 'face 'magit-diff-del))
                       (t
                        (magit-put-line-property 'face 'magit-diff-none))))
               (forward-line)))

           (when (eq magit-diff-refine-hunk 'all)
             (save-excursion
               (goto-char hunk-start-pos)
               (diff-refine-hunk))))
         t)
        (t
         nil)))

(defvar magit-diff-options nil)

(defun magit-insert-diff (file status)
  (let ((cmd magit-git-executable)
        (args (append (list "diff")
                      (list (magit-diff-U-arg))
                      magit-diff-options
                      (list "--" file))))
    (let ((p (point)))
      (magit-git-insert args)
      (if (not (eq (char-before) ?\n))
          (insert "\n"))
      (save-restriction
        (narrow-to-region p (point))
        (goto-char p)
        (cond
         ((eq status 'typechange)
          (magit-insert-diff-title status file file)
          (magit-wash-typechange-section file))
         (t
          (magit-wash-diff-section)))
        (goto-char (point-max))))))

(defvar magit-last-raw-diff nil)
(defvar magit-ignore-unmerged-raw-diffs nil)

(defun magit-wash-raw-diffs ()
  (let ((magit-last-raw-diff nil))
    (magit-wash-sequence #'magit-wash-raw-diff)))

(defun magit-wash-raw-diff ()
  (if (looking-at
       ":\\([0-7]+\\) \\([0-7]+\\) [0-9a-f]+ [0-9a-f]+ \\(.\\)[0-9]*\t\\([^\t\n]+\\)$")
      (let ((old-perm (match-string-no-properties 1))
            (new-perm (match-string-no-properties 2))
            (status (case (string-to-char (match-string-no-properties 3))
                      (?A 'new)
                      (?D 'deleted)
                      (?M 'modified)
                      (?U 'unmerged)
                      (?T 'typechange)
                      (t     nil)))
            (file (match-string-no-properties 4)))
        ;; If this is for the same file as the last diff, ignore it.
        ;; Unmerged files seem to get two entries.
        ;; We also ignore unmerged files when told so.
        (if (or (equal file magit-last-raw-diff)
                (and magit-ignore-unmerged-raw-diffs (eq status 'unmerged)))
            (delete-region (point) (+ (line-end-position) 1))
          (setq magit-last-raw-diff file)
          ;; The 'diff' section that is created here will not work with
          ;; magit-insert-diff-item-patch etc when we leave it empty.
          ;; Luckily, raw diffs are only produced for staged and
          ;; unstaged changes, and we never call
          ;; magit-insert-diff-item-patch on them.  This is a bit
          ;; brittle, of course.
          (let ((magit-section-hidden-default magit-hide-diffs))
            (magit-with-section file 'diff
              (delete-region (point) (+ (line-end-position) 1))
              (if (not (magit-section-hidden magit-top-section))
                  (magit-insert-diff file status)
                (magit-set-section-info (list status file nil))
                (magit-set-section-needs-refresh-on-show t)
                (magit-insert-diff-title status file nil)))))
        t)
    nil))

(defun magit-hunk-item-diff (hunk)
  (let ((diff (magit-section-parent hunk)))
    (or (eq (magit-section-type diff) 'diff)
        (error "Huh?  Parent of hunk not a diff"))
    diff))

(defun magit-diff-item-insert-header (diff buf)
  (let ((beg (save-excursion
               (goto-char (magit-section-beginning diff))
               (forward-line)
               (point)))
        (end (if (magit-section-children diff)
                 (magit-section-beginning (car (magit-section-children diff)))
               (magit-section-end diff))))
    (magit-insert-region beg end buf)))

(defun magit-insert-diff-item-patch (diff buf)
  (let ((beg (save-excursion
               (goto-char (magit-section-beginning diff))
               (forward-line)
               (point)))
        (end (magit-section-end diff)))
    (magit-insert-region beg end buf)))

(defun magit-insert-hunk-item-patch (hunk buf)
  (magit-diff-item-insert-header (magit-hunk-item-diff hunk) buf)
  (magit-insert-region (magit-section-beginning hunk) (magit-section-end hunk)
                       buf))

(defun magit-insert-hunk-item-region-patch (hunk reverse beg end buf)
  (magit-diff-item-insert-header (magit-hunk-item-diff hunk) buf)
  (save-excursion
    (goto-char (magit-section-beginning hunk))
    (magit-insert-current-line buf)
    (forward-line)
    (let ((copy-op (if reverse "+" "-")))
      (while (< (point) (magit-section-end hunk))
        (if (and (<= beg (point)) (< (point) end))
            (magit-insert-current-line buf)
          (cond ((looking-at " ")
                 (magit-insert-current-line buf))
                ((looking-at copy-op)
                 (let ((text (buffer-substring-no-properties
                              (+ (point) 1) (line-beginning-position 2))))
                   (with-current-buffer buf
                     (insert " " text))))))
        (forward-line))))
  (with-current-buffer buf
    (diff-fixup-modifs (point-min) (point-max))))

(defun magit-hunk-item-is-conflict-p (hunk)
  ;;; XXX - Using the title is a bit too clever...
  (string-match "^diff --cc"
                (magit-section-title (magit-hunk-item-diff hunk))))

(defun magit-hunk-item-target-line (hunk)
  (save-excursion
    (beginning-of-line)
    (let ((line (line-number-at-pos)))
      (goto-char (magit-section-beginning hunk))
      (if (not (looking-at "@@+ .* \\+\\([0-9]+\\)\\(,[0-9]+\\)? @@+"))
          (error "Hunk header not found"))
      (let ((target (string-to-number (match-string 1))))
        (forward-line)
        (while (< (line-number-at-pos) line)
          ;; XXX - deal with combined diffs
          (if (not (looking-at "-"))
              (setq target (+ target 1)))
          (forward-line))
        target))))

(defun magit-show (commit filename &optional select prefix)
  "Return a buffer containing the file FILENAME, as stored in COMMIT.

COMMIT may be one of the following:
- A string with the name of a commit, such as \"HEAD\" or
  \"dae86e\".  See 'git help revisions' for syntax.
- The symbol 'index, indicating that you want the version in
  Git's index or staging area.
- The symbol 'working, indicating that you want the version in
  the working directory.  In this case you'll get a buffer
  visiting the file.  If there's already a buffer visiting that
  file, you'll get that one.

When called interactively or when SELECT is non-nil, make the
buffer active, either in another window or (with a prefix
argument) in the current window."
  (interactive (let* ((revision (magit-read-rev "Retrieve file from revision"))
                      (filename (magit-read-file-from-rev revision)))
                 (list revision filename t current-prefix-arg)))
  (if (eq commit 'working)
      (find-file-noselect filename)
    (let ((buffer (create-file-buffer (format "%s.%s" filename (replace-regexp-in-string ".*/" "" (prin1-to-string commit t))))))
      (cond
       ((eq commit 'index)
        (let ((checkout-string (magit-git-string "checkout-index"
                                                 "--temp"
                                                 filename)))
          (string-match "^\\(.*\\)\t" checkout-string)
          (with-current-buffer buffer
            (let ((tmpname (match-string 1 checkout-string)))
              (magit-with-silent-modifications
               (insert-file-contents tmpname nil nil nil t))
              (delete-file tmpname)))))
       (t
        (with-current-buffer buffer
          (magit-with-silent-modifications
           (magit-git-insert (list "cat-file" "-p"
                                   (concat commit ":" filename)))))))
      (with-current-buffer buffer
        (let ((buffer-file-name filename))
          (normal-mode))
        (goto-char (point-min)))
      (if select
          (if prefix
              (switch-to-buffer buffer)
            (switch-to-buffer-other-window buffer))
        buffer))))

(defmacro with-magit-tmp-buffer (var &rest body)
  (declare (indent 1)
           (debug (symbolp &rest form)))
  `(let ((,var (generate-new-buffer magit-tmp-buffer-name)))
     (unwind-protect
         (progn ,@body)
       (kill-buffer ,var))))

(defun magit-apply-diff-item (diff &rest args)
  (when (zerop magit-diff-context-lines)
    (setq args (cons "--unidiff-zero" args)))
  (with-magit-tmp-buffer tmp
    (magit-insert-diff-item-patch diff tmp)
    (apply #'magit-run-git-with-input tmp
           "apply" (append args (list "-")))))

(defun magit-apply-hunk-item* (hunk reverse &rest args)
  "Apply single hunk or part of a hunk to the index or working file.

This function is the core of magit's stage, unstage, apply, and
revert operations.  HUNK (or the portion of it selected by the
region) will be applied to either the index, if \"--cached\" is a
member of ARGS, or to the working file otherwise."
  (let ((zero-context (zerop magit-diff-context-lines))
        (use-region (magit-use-region-p)))
    (when zero-context
      (setq args (cons "--unidiff-zero" args)))
    (when reverse
      (setq args (cons "--reverse" args)))
    (when (and use-region zero-context)
      (error (concat "Not enough context to partially apply hunk.  "
                     "Use `+' to increase context.")))
    (with-magit-tmp-buffer tmp
      (if use-region
          (magit-insert-hunk-item-region-patch
           hunk reverse (region-beginning) (region-end) tmp)
        (magit-insert-hunk-item-patch hunk tmp))
      (apply #'magit-run-git-with-input tmp
             "apply" (append args (list "-"))))))

(defun magit-apply-hunk-item (hunk &rest args)
  (apply #'magit-apply-hunk-item* hunk nil args))

(defun magit-apply-hunk-item-reverse (hunk &rest args)
  (apply #'magit-apply-hunk-item* hunk t args))

(magit-define-inserter unstaged-changes (title)
  (let ((magit-hide-diffs t)
        (magit-current-diff-range (cons 'index 'working)))
    (let ((magit-diff-options (append '() magit-diff-options)))
      (magit-git-section 'unstaged title 'magit-wash-raw-diffs
                         "diff-files"))))

(magit-define-inserter staged-changes (staged no-commit)
  (let ((magit-current-diff-range (cons "HEAD" 'index)))
    (when staged
      (let ((magit-hide-diffs t)
            (base (if no-commit
                      (magit-git-string "mktree")
                    "HEAD")))
        (let ((magit-diff-options (append '("--cached") magit-diff-options))
              (magit-ignore-unmerged-raw-diffs t))
          (magit-git-section 'staged "Staged changes:" 'magit-wash-raw-diffs
                             "diff-index" "--cached"
                             base))))))

;;; Logs and Commits

;; Note: making this a plain defcustom would probably let users break
;; the parser too easily
(defvar magit-git-log-options
  (list
   "--pretty=format:* %h %s"
   (format "--abbrev=%s" magit-sha1-abbrev-length)))
;; --decorate=full otherwise some ref prefixes are stripped
;;  '("--pretty=format:* %H%d %s" "--decorate=full"))

;;
;; Regexps for parsing ref names
;;
;; see the `git-check-ref-format' manpage for details

(defconst magit-ref-nonchars "\000-\037\177 ~^:?*[\\"
  "Characters specifically disallowed from appearing in Git symbolic refs.

Evaluate (man \"git-check-ref-format\") for details")

(defconst magit-ref-nonslash-re
  (concat "\\(?:"
          ;; "no slash-separated component can begin with a dot ." (rule 1)
          "[^" magit-ref-nonchars "./]"
          ;; "cannot have two consecutive dots ..  anywhere." (rule 3)
          "\\.?"
          "\\)*")
  "Regexp that matches the non-slash parts of a ref name.

Evaluate (man \"git-check-ref-format\") for details")

(defconst magit-refname-re
  (concat
   "\\(?:HEAD\\|"

   "\\(?:tag: \\)?"

   ;; optional non-slash sequence at the beginning
   magit-ref-nonslash-re

   ;; any number of slash-prefixed sequences
   "\\(?:"
   "/"
   magit-ref-nonslash-re
   "\\)*"

   "/" ;; "must contain at least one /." (rule 2)
   magit-ref-nonslash-re

   ;; "cannot end with a slash / nor a dot .." (rule 5)
   "[^" magit-ref-nonchars "./]"

   "\\)"
   )
  "Regexp that matches a git symbolic reference name.

Evaluate (man \"git-check-ref-format\") for details")

(defconst magit-log-oneline-re
  (concat
   "^\\([_\\*|/ -.]+\\)?"                          ; graph   (1)
   "\\(?:"
   "\\([0-9a-fA-F]+\\)"                            ; sha1    (2)
   "\\(?:"                                         ; refs    (3)
   " "
   "\\("
   "("
   magit-refname-re "\\(?:, " magit-refname-re "\\)*"
   ")"
   "\\)"
   "\\)?"
   "\\)?"
   " ?\\(.*\\)$"                                   ; msg     (4)
   ))

(defconst magit-log-longline-re
  (concat
   ;; use \0 delimiter (from -z option) to identify commits. this prevents
   ;; commit messages containing lines like "commit 00000" from polluting the
   ;; display
   "\\(?:\\(?:\\`\\|\0\\)"
   "\\([_\\*|/ -.]+\\)?"                           ; graph   (1)
   "commit "
   "\\([0-9a-fA-F]+\\)"                            ; sha1    (2)
   "\\(?:"                                         ; refs    (3)
   " "
   "\\("
   "("
   magit-refname-re "\\(?:, " magit-refname-re "\\)*"
   ")"
   "\\)"
   "\\)?"
   "$\\)?"
   " ?\\(.*\\)$"                                   ; msg     (4)
   ))

(defvar magit-present-log-line-function 'magit-present-log-line
  "The function to use when generating a log line.
It takes four args: CHART, SHA1, REFS and MESSAGE.  The function
must return a string which will represent the log line.")

(defun magit-log-get-bisect-state-color (suffix)
  (if (string= suffix "bad")
      (list suffix 'magit-log-head-label-bisect-bad)
    (list suffix 'magit-log-head-label-bisect-good)))

(defun magit-log-get-patches-color (suffix)
  (list (and (string-match ".+/\\(.+\\)" suffix)
             (match-string 1 suffix))
        'magit-log-head-label-patches))

(defvar magit-log-remotes-color-hook nil)

(defun magit-log-get-remotes-color (suffix)
  (or
   (run-hook-with-args-until-success
    'magit-log-remotes-color-hook suffix)
   (list suffix 'magit-log-head-label-remote)))

(defvar magit-refs-namespaces
  '(("tags" . magit-log-head-label-tags)
    ("remotes" magit-log-get-remotes-color)
    ("heads" . magit-log-head-label-local)
    ("patches" magit-log-get-patches-color)
    ("bisect" magit-log-get-bisect-state-color)))

(defun magit-ref-get-label-color (r)
  (let ((uninteresting (loop for re in magit-uninteresting-refs
                             thereis (string-match re r))))
    (if uninteresting (list nil nil)
      (let* ((ref-re "\\(?:tag: \\)?refs/\\(?:\\([^/]+\\)/\\)?\\(.+\\)")
             (label (and (string-match ref-re r)
                         (match-string 2 r)))
             (res (let ((colorizer
                         (cdr (assoc (match-string 1 r)
                                     magit-refs-namespaces))))
                    (cond ((null colorizer)
                           (list r 'magit-log-head-label-default))
                          ((symbolp colorizer)
                           (list label colorizer))
                          ((listp colorizer)
                           (funcall (car colorizer)
                                    (match-string 2 r)))
                          (t
                           (list r 'magit-log-head-label-default))))))
        res))))

(defun magit-present-log-line (graph sha1 refs message)
  "The default log line generator."
  (let ((string-refs
         (when refs
           (let ((colored-labels
                  (delete nil
                          (mapcar (lambda (r)
                                    (destructuring-bind (label face)
                                        (magit-ref-get-label-color r)
                                      (and label
                                           (propertize label 'face face))))
                                  refs))))
             (concat
              (mapconcat 'identity colored-labels " ")
              " ")))))

    (concat
     (if sha1
         (propertize sha1 'face 'magit-log-sha1)
       (insert-char ? magit-sha1-abbrev-length))
     " "
     graph
     string-refs
     (when message
       (propertize message 'face 'magit-log-message)))))

(defvar magit-log-count ()
  "Internal var used to count the number of logs actually added in a buffer.")

(defmacro magit-create-log-buffer-sections (&rest body)
  "Empty current buffer of text and magit's section, and then evaluate BODY.

if the number of logs inserted in the buffer is `magit-log-cutoff-length'
insert a line to tell how to insert more of them"
  (declare (indent 0))
  `(let ((magit-log-count 0) (inhibit-read-only t))
     (magit-create-buffer-sections
       (magit-with-section 'log nil
         ,@body
         (if (= magit-log-count magit-log-cutoff-length)
             (magit-with-section "longer"  'longer
               (insert "type \"e\" to show more logs\n")))))))

(defun magit-wash-log-line (style)
  (beginning-of-line)
  (let ((line-re (cond ((eq style 'long) magit-log-longline-re)
                       (t magit-log-oneline-re))))
    (cond
     ((looking-at line-re)
      (let ((chart (match-string 1))
            (sha1 (match-string 2))
            (msg (match-string 4))
            (refs (when (match-string 3)
                    (delq nil
                          (mapcar
                           (lambda (s)
                             (and (not
                                   (or (string= s "tag:")
                                       (string= s "HEAD"))) ; as of 1.6.6
                                  s))
                           (split-string (match-string 3) "[(), ]" t))))))
        (delete-region (point-at-bol) (point-at-eol))
        (insert (funcall magit-present-log-line-function chart sha1 refs msg))
        (goto-char (point-at-bol))
        (if sha1
            (magit-with-section sha1 'commit
              (when magit-log-count (setq magit-log-count (1+ magit-log-count)))
              (magit-set-section-info sha1)
              (forward-line))
          (forward-line))))
     (t
      (forward-line)))
    t))

(defun magit-wash-log (&optional style)
  (let ((magit-old-top-section nil))
    (magit-wash-sequence (apply-partially 'magit-wash-log-line style))))

(defvar magit-currently-shown-commit nil)

(defun magit-wash-commit ()
  (let ((magit-current-diff-range))
    (when (looking-at "^commit \\([0-9a-fA-F]\\{40\\}\\)")
      (setq magit-current-diff-range (match-string 1))
      (add-text-properties (match-beginning 1) (match-end 1)
                           '(face magit-log-sha1)))
    (cond
     ((search-forward-regexp "^Merge: \\([0-9a-fA-F]+\\) \\([0-9a-fA-F]+\\)$" nil t)
      (setq magit-current-diff-range (cons (cons (match-string 1)
                                                 (match-string 2))
                                           magit-current-diff-range))
      (let ((first (magit-set-section nil 'commit (match-beginning 1) (match-end 1)))
            (second (magit-set-section nil 'commit (match-beginning 2) (match-end 2))))
        (magit-set-section-info (match-string 1) first)
        (magit-set-section-info (match-string 2) second))
      (make-commit-button (match-beginning 1) (match-end 1))
      (make-commit-button (match-beginning 2) (match-end 2)))
     (t
      (setq magit-current-diff-range (cons (concat magit-current-diff-range "^")
                                           magit-current-diff-range))))
    (search-forward-regexp "^$")
    (while (and
            (search-forward-regexp "\\(\\b[0-9a-fA-F]\\{4,40\\}\\b\\)\\|\\(^diff\\)" nil 'noerror)
            (not (match-string 2)))
      (let ((sha1 (match-string 1))
            (start (match-beginning 1))
            (end (match-end 1)))
        (when (string-equal "commit" (magit-git-string "cat-file" "-t" sha1))
          (make-commit-button start end)
          (let ((section (magit-set-section sha1 'commit start end)))
            (magit-set-section-info sha1 section)))))
    (beginning-of-line)
    (when (looking-at "^diff")
      (magit-wash-diffs))
    (goto-char (point-max))
    (insert "\n")
    (if magit-back-navigation-history
        (magit-with-section "[back]" 'button
          (insert-text-button "[back]"
                              'help-echo "Previous commit"
                              'action 'magit-show-commit-backward
                              'follow-link t
                              'mouse-face 'magit-item-highlight)))
    (insert " ")
    (if magit-forward-navigation-history
        (magit-with-section "[forward]" 'button
          (insert-text-button "[forward]"
                              'help-echo "Next commit"
                              'action 'magit-show-commit-forward
                              'follow-link t
                              'mouse-face 'magit-item-highlight)))))

(defun make-commit-button (start end)
  (make-text-button start end
                    'help-echo "Visit commit"
                    'action (lambda (button)
                              (save-excursion
                                (goto-char button)
                                (magit-visit-item)))
                    'follow-link t
                    'mouse-face 'magit-item-highlight
                    'face 'magit-log-sha1))

(defun magit-refresh-commit-buffer (commit)
  (magit-configure-have-abbrev)
  (magit-configure-have-decorate)
  (magit-create-buffer-sections
    (apply #'magit-git-section nil nil
           'magit-wash-commit
           "log"
           "--max-count=1"
           "--pretty=medium"
           `(,@(if magit-have-abbrev (list "--no-abbrev-commit"))
             ,@(if magit-have-decorate (list "--decorate=full"))
             "--cc"
             "-p" ,commit))))

(define-derived-mode magit-commit-mode magit-mode "Magit"
  "Mode to view a git commit.

\\{magit-commit-mode-map}"
  :group 'magit)

(defvar magit-commit-buffer-name "*magit-commit*"
  "Buffer name for displaying commit log messages.")

(defun magit-show-commit (commit &optional scroll inhibit-history select)
  "Show information about a commit in the buffer named by
`magit-commit-buffer-name'.  COMMIT can be any valid name for a commit
in the current Git repository.

When called interactively or when SELECT is non-nil, switch to
the commit buffer using `pop-to-buffer'.

Unless INHIBIT-HISTORY is non-nil, the commit currently shown
will be pushed onto `magit-back-navigation-history' and
`magit-forward-navigation-history' will be cleared.

Noninteractively, if the commit is already displayed and SCROLL
is provided, call SCROLL's function definition in the commit
window.  (`scroll-up' and `scroll-down' are typically passed in
for this argument.)"
  (interactive (list (magit-read-rev "Show commit (hash or ref)")
                     nil nil t))
  (when (magit-section-p commit)
    (setq commit (magit-section-info commit)))
  (unless (eql 0 (magit-git-exit-code "cat-file" "commit" commit))
    (error "%s is not a commit" commit))
  (let ((dir default-directory)
        (buf (get-buffer-create magit-commit-buffer-name)))
    (cond
     ((and (equal magit-currently-shown-commit commit)
           ;; if it's empty then the buffer was killed
           (with-current-buffer buf
             (> (length (buffer-string)) 1)))
      (let ((win (get-buffer-window buf)))
        (cond ((not win)
               (display-buffer buf))
              (scroll
               (with-selected-window win
                 (funcall scroll))))))
     (commit
      (display-buffer buf)
      (with-current-buffer buf
        (unless inhibit-history
          (push (cons default-directory magit-currently-shown-commit)
                magit-back-navigation-history)
          (setq magit-forward-navigation-history nil))
        (setq magit-currently-shown-commit commit)
        (goto-char (point-min))
        (magit-mode-init dir 'magit-commit-mode
                         #'magit-refresh-commit-buffer commit))))
    (if select
        (pop-to-buffer buf))))

(defun magit-show-commit-backward (&optional ignored)
  ;; Ignore argument passed by push-button
  "Show the commit at the head of `magit-back-navigation-history'
in `magit-commit-buffer-name'."
  (interactive)
  (with-current-buffer magit-commit-buffer-name
    (unless magit-back-navigation-history
      (error "No previous commit."))
    (let ((histitem (pop magit-back-navigation-history)))
      (push (cons default-directory magit-currently-shown-commit)
            magit-forward-navigation-history)
      (setq default-directory (car histitem))
      (magit-show-commit (cdr histitem) nil 'inhibit-history))))

(defun magit-show-commit-forward (&optional ignored)
  ;; Ignore argument passed by push-button
  "Show the commit at the head of `magit-forward-navigation-history'
in `magit-commit-buffer-name'."
  (interactive)
  (with-current-buffer magit-commit-buffer-name
    (unless magit-forward-navigation-history
      (error "No next commit."))
    (let ((histitem (pop magit-forward-navigation-history)))
      (push (cons default-directory magit-currently-shown-commit)
            magit-back-navigation-history)
      (setq default-directory (car histitem))
      (magit-show-commit (cdr histitem) nil 'inhibit-history))))

(defvar magit-marked-commit nil)

(defvar magit-mark-overlay nil)
(make-variable-buffer-local 'magit-mark-overlay)
(put 'magit-mark-overlay 'permanent-local t)

(defun magit-refresh-marked-commits ()
  (magit-for-all-buffers #'magit-refresh-marked-commits-in-buffer))

(defun magit-refresh-marked-commits-in-buffer ()
  (if (not magit-mark-overlay)
      (let ((ov (make-overlay 1 1)))
        (overlay-put ov 'face 'magit-item-mark)
        (setq magit-mark-overlay ov)))
  (delete-overlay magit-mark-overlay)
  (magit-for-all-sections
   (lambda (section)
     (when (and (eq (magit-section-type section) 'commit)
                (equal (magit-section-info section)
                       magit-marked-commit))
       (move-overlay magit-mark-overlay
                     (magit-section-beginning section)
                     (magit-section-end section)
                     (current-buffer))))))

(defun magit-set-marked-commit (commit)
  (setq magit-marked-commit commit)
  (magit-refresh-marked-commits))

(defun magit-marked-commit ()
  (or magit-marked-commit
      (error "No commit marked")))

(defun magit-remote-branch-name (remote branch)
  "Get the name of the branch BRANCH on remote REMOTE."
  (if (string= remote ".")
      branch
    (concat remote "/" branch)))

(magit-define-inserter unpulled-commits (remote branch)
  (when remote
    (apply #'magit-git-section
           'unpulled "Unpulled commits:" 'magit-wash-log "log"
           (append magit-git-log-options
                   (list
                    (format "HEAD..%s" (magit-remote-branch-name remote branch)))))))

(magit-define-inserter unpushed-commits (remote branch)
  (when remote
    (apply #'magit-git-section
           'unpushed "Unpushed commits:" 'magit-wash-log "log"
           (append magit-git-log-options
                   (list
                    (format "%s..HEAD" (magit-remote-branch-name remote branch)))))))

(defun magit-remote-branch-for (local-branch &optional fully-qualified-name)
  "Guess the remote branch name that LOCAL-BRANCH is tracking.
Gives a fully qualified name (e.g., refs/remotes/origin/master) if
FULLY-QUALIFIED-NAME is non-nil."
  (let ((merge  (magit-get "branch" local-branch "merge"))
        (remote (magit-get "branch" local-branch "remote")))
    (save-match-data
      (when (and merge remote
                 (string-match "^refs/heads/\\(.+\\)" merge))
        (concat (when fully-qualified-name
                  (if (string= "." remote)
                      "refs/heads/"
                    (concat "refs/remotes/" remote "/")))
                (match-string 1 merge))))))

;;; Status

(defvar magit-remote-string-hook nil)

(defun magit-remote-string (remote remote-branch remote-rebase)
  (cond
   ((and (string= "." remote) remote-branch)
    (concat
     (when remote-rebase "onto ")
     "branch "
     (propertize remote-branch 'face 'magit-branch)))
   ((and remote remote-branch)
    (concat
     (when remote-rebase "onto ")
     (propertize remote-branch 'face 'magit-branch)
     " @ " remote
     " (" (magit-get "remote" remote "url") ")"))
   (t
    (run-hook-with-args-until-success 'magit-remote-string-hook))))

(declare-function magit--bisect-info-for-status "magit-bisect" (branch))

(defun magit-refresh-status ()
  (magit-create-buffer-sections
    (magit-with-section 'status nil
      (let* ((branch (magit-get-current-branch))
             (remote (and branch (magit-get "branch" branch "remote")))
             (remote-rebase (and branch (magit-get-boolean "branch" branch "rebase")))
             (remote-branch (or (and branch (magit-remote-branch-for branch)) branch))
             (remote-string (magit-remote-string remote remote-branch remote-rebase))
             (head (magit-git-string
                    "log"
                    "--max-count=1"
                    "--abbrev-commit"
                    (format "--abbrev=%s" magit-sha1-abbrev-length)
                    "--pretty=oneline"))
             (no-commit (not head)))
        (when remote-string
          (insert "Remote:   " remote-string "\n"))
        (insert (format "Local:    %s %s\n"
                        (propertize (magit--bisect-info-for-status branch)
                                    'face 'magit-branch)
                        (abbreviate-file-name default-directory)))
        (insert (format "Head:     %s\n"
                        (if no-commit "nothing commited (yet)" head)))
        (let ((merge-heads (magit-file-lines (concat (magit-git-dir)
                                                     "MERGE_HEAD"))))
          (if merge-heads
              (insert (format "Merging:   %s\n"
                              (mapconcat 'identity
                                         (mapcar 'magit-name-rev merge-heads)
                                         ", ")))))
        (let ((rebase (magit-rebase-info)))
          (if rebase
              (insert (apply 'format "Rebasing: onto %s (%s of %s); Press \"R\" to Abort, Skip, or Continue\n" rebase))))
        (insert "\n")
        (magit-git-exit-code "update-index" "--refresh")
        (magit-insert-stashes)
        (magit-insert-untracked-files)
        (magit-insert-pending-changes)
        (magit-insert-pending-commits)
        (magit-insert-unpulled-commits remote remote-branch)
        (let ((staged (or no-commit (magit-anything-staged-p))))
          (magit-insert-unstaged-changes
           (if staged "Unstaged changes:" "Changes:"))
          (magit-insert-staged-changes staged no-commit))
        (magit-insert-unpushed-commits remote remote-branch))))
  (run-hooks 'magit-refresh-status-hook))

(defun magit-init (dir)
  "Initialize git repository in the DIR directory."
  (interactive (list (read-directory-name "Directory for Git repository: ")))
  (let* ((dir (file-name-as-directory (expand-file-name dir)))
         (topdir (magit-get-top-dir dir)))
    (when (or (not topdir)
              (yes-or-no-p
               (format
                (if (string-equal topdir dir)
                    "There is already a Git repository in %s. Reinitialize? "
                  "There is a Git repository in %s. Create another in %s? ")
                topdir dir)))
      (unless (file-directory-p dir)
        (and (y-or-n-p (format "Directory %s does not exists.  Create it? " dir))
             (make-directory dir)))
      (let ((default-directory dir))
        (magit-run* (list magit-git-executable "init"))))))

(define-derived-mode magit-status-mode magit-mode "Magit"
  "Mode for looking at git status.

\\{magit-status-mode-map}"
  :group 'magit)

(defvar magit-default-directory nil)

(defun magit-save-some-buffers (&optional msg pred)
  "Save some buffers if variable `magit-save-some-buffers' is non-nil.
If variable `magit-save-some-buffers' is set to `dontask' then
don't ask the user before saving the buffers, just go ahead and
do it.

Optional argument MSG is displayed in the minibuffer if variable
`magit-save-some-buffers' is nil.

Optional second argument PRED determines which buffers are considered:
If PRED is nil, all the file-visiting buffers are considered.
If PRED is t, then certain non-file buffers will also be considered.
If PRED is a zero-argument function, it indicates for each buffer whether
to consider it or not when called with that buffer current."
  (interactive)
  (let ((predicate-function (or pred magit-save-some-buffers-predicate))
        (magit-default-directory default-directory))
    (if magit-save-some-buffers
        (save-some-buffers
         (eq magit-save-some-buffers 'dontask)
         predicate-function)
      (when msg
        (message msg)))))

(defun magit-save-buffers-predicate-all ()
  "Prompt to save all buffers with unsaved changes."
  t)

(defun magit-save-buffers-predicate-tree-only ()
  "Only prompt to save buffers which are within the current git project (as
  determined by the dir passed to `magit-status'."
  (and buffer-file-name
       (string= (magit-get-top-dir magit-default-directory)
                (magit-get-top-dir (file-name-directory buffer-file-name)))))

;;;###autoload
(defun magit-status (dir)
  "Open a Magit status buffer for the Git repository containing DIR.
If DIR is not within a Git repository, offer to create a Git
repository in DIR.

Interactively, a prefix argument means to ask the user which Git
repository to use even if `default-directory' is under Git
control.  Two prefix arguments means to ignore `magit-repo-dirs'
when asking for user input."
  (interactive (list (if current-prefix-arg
                         (magit-read-top-dir
                          (> (prefix-numeric-value current-prefix-arg)
                             4))
                       (or (magit-get-top-dir default-directory)
                           (magit-read-top-dir nil)))))
  (let ((topdir (magit-get-top-dir dir)))
    (unless topdir
      (when (y-or-n-p (format "There is no Git repository in %S.  Create one? "
                              dir))
        (magit-init dir)
        (setq topdir (magit-get-top-dir dir))))
    (when topdir
      (let ((default-directory topdir))
        (magit-save-some-buffers))
      (let ((buf (or (magit-find-status-buffer topdir)
                     (generate-new-buffer
                      (concat "*magit: "
                              (file-name-nondirectory
                               (directory-file-name topdir)) "*")))))
        (funcall magit-status-buffer-switch-function buf)
        (magit-mode-init topdir 'magit-status-mode #'magit-refresh-status)))))

(magit-define-command automatic-merge (revision)
  "Merge REVISION into the current 'HEAD'; commit unless merge fails.
\('git merge REVISION')."
  (interactive (list (magit-read-rev "Merge" (magit-guess-branch))))
  (if revision
      (magit-run-git "merge" (magit-rev-to-git revision))))

(magit-define-command manual-merge (revision)
  "Merge REVISION into the current 'HEAD'; commit unless merge fails.
\('git merge REVISION')."
  (interactive (list (magit-read-rev "Merge" (magit-guess-branch))))
  (when revision
    (apply 'magit-run-git
           "merge" "--no-commit"
           (magit-rev-to-git revision)
           magit-custom-options)
    (when (file-exists-p ".git/MERGE_MSG")
        (magit-log-edit))))

;;; Staging and Unstaging

(defun magit-stage-item (&optional ask)
  "Add the item at point to the staging area.
If ASK is set, ask for the file name rather than picking the one
at point."
  (interactive "P")
  (if ask
      (magit-run-git "add" (read-file-name "File to stage: "))
    (magit-section-action (item info "stage")
      ((untracked file)
       (magit-run-git "add" info))
      ((untracked)
       (apply #'magit-run-git "add" "--"
              (magit-git-lines "ls-files" "--other" "--exclude-standard")))
      ((unstaged diff hunk)
       (if (magit-hunk-item-is-conflict-p item)
           (error (concat "Can't stage individual resolution hunks.  "
                          "Please stage the whole file.")))
       (magit-apply-hunk-item item "--cached"))
      ((unstaged diff)
       (magit-run-git "add" "-u" (magit-diff-item-file item)))
      ((staged *)
       (error "Already staged"))
      ((diff diff)
       (save-excursion
         (magit-goto-parent-section)
         (magit-stage-item)))
      ((diff diff hunk)
       (save-excursion
         (magit-goto-parent-section)
         (magit-goto-parent-section)
         (magit-stage-item)))
      ((hunk)
       (error "Can't stage this hunk"))
      ((diff)
       (error "Can't stage this diff")))))

(defun magit-unstage-item ()
  "Remove the item at point from the staging area."
  (interactive)
  (magit-section-action (item info "unstage")
    ((staged diff hunk)
     (magit-apply-hunk-item-reverse item "--cached"))
    ((staged diff)
     (if (eq (car info) 'unmerged)
         (error "Can't unstage an unmerged file.  Resolve it first"))
     (if (magit-no-commit-p)
         (magit-run-git "rm" "--cached" "--" (magit-diff-item-file item))
       (magit-run-git "reset" "-q" "HEAD" "--" (magit-diff-item-file item))))
    ((unstaged *)
     (error "Already unstaged"))
    ((diff diff)
     (save-excursion
       (magit-goto-parent-section)
       (magit-unstage-item)))
    ((diff diff hunk)
     (save-excursion
       (magit-goto-parent-section)
       (magit-goto-parent-section)
       (magit-unstage-item)))
    ((hunk)
     (error "Can't unstage this hunk"))
    ((diff)
     (error "Can't unstage this diff"))))

(defun magit-stage-all (&optional also-untracked-p)
  "Add all remaining changes in tracked files to staging area.
With prefix argument, add remaining untracked files as well.
\('git add -u .' or 'git add .', respectively)."
  (interactive "P")
  (if also-untracked-p
      (magit-run-git "add" ".")
    (magit-run-git "add" "-u" ".")))

(defun magit-unstage-all ()
  "Remove all changes from staging area.
\('git reset --mixed HEAD')."
  (interactive)
  (magit-run-git "reset" "HEAD"))

;;; Branches

(defun escape-branch-name (branch)
  "Escape branch name BRANCH to remove problematic characters."
  (replace-regexp-in-string "[/]" "-" branch))

(defun magit-default-tracking-name-remote-plus-branch (remote branch)
  "Use the remote name plus a hyphen plus the escaped branch name for tracking branches."
  (concat remote "-" (escape-branch-name branch)))

(defun magit-default-tracking-name-branch-only (remote branch)
  "Use just the escaped branch name for tracking branches."
  (escape-branch-name branch))

(defun magit-get-tracking-name (remote branch)
  "Given a REMOTE and a BRANCH name, ask the user for a local
tracking brach name suggesting a sensible default."
  (when (yes-or-no-p
         (format "Create local tracking branch for %s? " branch))
    (let* ((default-name
             (funcall magit-default-tracking-name-function remote branch))
           (chosen-name (read-string (format "Call local branch (%s): " default-name)
                                     nil
                                     nil
                                     default-name)))
      (when (magit-ref-exists-p (concat "refs/heads/" chosen-name))
        (error "'%s' already exists." chosen-name))
      chosen-name)))

(defun magit-maybe-create-local-tracking-branch (rev)
  "Depending on the users wishes, create a tracking branch for
rev... maybe."
  (if (string-match "^\\(?:refs/\\)?remotes/\\([^/]+\\)/\\(.+\\)" rev)
      (let* ((remote (match-string 1 rev))
             (branch (match-string 2 rev))
             (tracker-name (magit-get-tracking-name remote branch)))
        (when tracker-name
          (magit-run-git "checkout" "-b" tracker-name rev)
          t))
    nil))

(magit-define-command checkout (revision)
  "Switch 'HEAD' to REVISION and update working tree.
Fails if working tree or staging area contain uncommitted changes.
If REVISION is a remote branch, offer to create a local tracking branch.
\('git checkout [-b] REVISION')."
  (interactive
   (list (let ((current-branch (magit-get-current-branch))
               (default (magit-default-rev)))
           (magit-read-rev "Switch to"
                           (unless (string= current-branch default)
                             default)
                           (if current-branch
                               (cons (concat "refs/heads/" current-branch "$")
                                     magit-uninteresting-refs)
                             magit-uninteresting-refs)))))
  (if revision
      (when (not (magit-maybe-create-local-tracking-branch revision))
        (magit-save-some-buffers)
        (magit-run-git "checkout" (magit-rev-to-git revision))
        (magit-update-vc-modeline default-directory))))

(defun magit-read-create-branch-args ()
  (let* ((cur-branch (magit-get-current-branch))
         (cur-point (magit-default-rev))
         (branch (read-string "Create branch: "))
         (parent (magit-read-rev "Parent"
                                 (cond
                                  ((eq magit-create-branch-behaviour 'at-point) cur-point)
                                  ((eq magit-create-branch-behaviour 'at-head) cur-branch)
                                  (t cur-branch)))))
    (list branch parent)))

(magit-define-command create-branch (branch parent)
  "Switch 'HEAD' to new BRANCH at revision PARENT and update working tree.
Fails if working tree or staging area contain uncommitted changes.
\('git checkout -b BRANCH REVISION')."
  (interactive (magit-read-create-branch-args))
  (when (and branch (not (string= branch ""))
             parent)
    (magit-save-some-buffers)
    (magit-run-git "checkout" "-b"
                   branch
                   (append
                    magit-custom-options
                    (magit-rev-to-git parent)))
    (magit-update-vc-modeline default-directory)))

(defun magit-delete-branch (branch &optional force)
  "Delete the BRANCH.
If the branch is the current one, offers to switch to `master' first.
With prefix, forces the removal even if it hasn't been merged.
Works with local or remote branches.
\('git branch [-d|-D] BRANCH' or 'git push <remote-part-of-BRANCH> :refs/heads/BRANCH')."
  (interactive (list (magit-read-rev "Branch to delete" (magit-default-rev 'notrim))
                     current-prefix-arg))
  (let* ((remote (magit-remote-part-of-branch branch))
         (is-current (string= branch (magit-get-current-branch)))
         (args (list "branch"
                     (if force "-D" "-d")
                     branch)))
    (cond
     (remote
      (magit-run-git "push" remote (concat ":refs/heads/" (magit-branch-no-remote branch))))
     (is-current
      (when (y-or-n-p "Cannot delete current branch. Switch to master first? ")
          (progn
            (magit-checkout "master")
            (apply 'magit-run-git args))
          (message "The current branch was not deleted.")))
     (t
            (apply 'magit-run-git args)))))

(defun magit-move-branch (old new &optional force)
  "Rename or move branch OLD to NEW.
With prefix, forces the move even if NEW already exists.
\('git branch [-m|-M] OLD NEW')."
  (interactive (list (magit-read-rev "Old name" (magit-default-rev))
                     (read-string "New name: ")
                     current-prefix-arg))
  (magit-run-git "branch" (if force
                              "-M"
                            "-m")
                 (magit-rev-to-git old) new))

(defun magit-guess-branch ()
  (magit-section-case (item info)
    ((branch)
     (magit-section-info (magit-current-section)))
    ((wazzup commit)
     (magit-section-info (magit-section-parent item)))
    ((commit) (magit-name-rev (substring info 0 magit-sha1-abbrev-length)))
    ((wazzup) info)
    (t (let ((lines (magit-git-lines "reflog")))
         (while (and lines (not (string-match "moving from \\(.+?\\) to"
                                              (car lines))))
           (setq lines (cdr lines)))
         (when lines
           (match-string 1 (car lines)))))))

;;; Remotes

(defun magit-add-remote (remote url)
<<<<<<< HEAD
  "Add a remote and fetch it.
=======
  "Add the REMOTE and fetch it.
>>>>>>> 9a7a7b88
\('git remote add REMOTE URL')."
  (interactive (list (read-string "Add remote: ")
                     (read-string "URL: ")))
  (magit-run-git "remote" "add" "-f" remote url))

(defun magit-remove-remote (remote)
<<<<<<< HEAD
  "Delete a remote.
=======
  "Delete the REMOTE.
>>>>>>> 9a7a7b88
\('git remote rm REMOTE')."
  (interactive (list (magit-read-remote "Remote to delete")))
  (magit-run-git "remote" "rm" remote))

(defun magit-rename-remote (old new)
<<<<<<< HEAD
  "Rename a remote.
=======
  "Rename remote OLD to NEW.
>>>>>>> 9a7a7b88
\('git remote rename OLD NEW')."
  (interactive (list (magit-read-remote "Old name")
                     (read-string "New name: ")))
  (magit-run-git "remote" "rename" old new))

(defun magit-guess-remote ()
  (magit-section-case (item info)
    ((branch)
     (magit-section-info (magit-section-parent item)))
    ((remote)
     info)
    (t
     (if (string= info ".")
         info
       (magit-get-current-remote)))))

;;; Merging

(defun magit-merge (revision)
  "Merge REVISION into the current 'HEAD'; leave changes uncommitted.
With a prefix-arg, the merge will be squashed.
\('git merge --no-commit [--squash|--no-ff] REVISION')."
  (interactive
   (list (magit-read-rev "Merge" (magit-default-rev))))
  (if revision
      (apply 'magit-run-git
             "merge"
             (magit-rev-to-git revision)
             magit-custom-options)))

;;; Rebasing

(defun magit-rebase-info ()
<<<<<<< HEAD
  "Return a list indicating the state of an in-progress rebase, if any."
=======
  "Return a list indicating the state of an in-progress rebase.
If there is no rebase in progress return nil."
>>>>>>> 9a7a7b88
  (let ((git-dir (magit-git-dir)))
    (cond ((file-exists-p (concat git-dir "rebase-merge"))
           (list
            ;; The commit we're rebasing onto, i.e. git rebase -i <onto>
            (magit-name-rev (car (magit-file-lines (concat git-dir "rebase-merge/onto"))))

            ;; How many commits we've gone through
            (length (magit-file-lines (concat git-dir "rebase-merge/done")))

            ;; How many commits we have in total, without the comments
            ;; at the end of git-rebase-todo.backup
            (let ((todo-lines-with-comments (magit-file-lines (concat git-dir "rebase-merge/git-rebase-todo.backup"))))
              (loop for i in todo-lines-with-comments
                    until (string= "" i)
                    count i))))
          ((and (file-exists-p (concat git-dir "rebase-apply"))
                (file-exists-p (concat git-dir "rebase-apply/onto")))
           ;; we might be here because a non-interactive rebase failed: the
           ;; patches didn't apply cleanly
           (list
            ;; The commit we're rebasing onto, i.e. git rebase -i <onto>
            (magit-name-rev (car (magit-file-lines (concat git-dir "rebase-apply/onto"))))

            ;; How many commits we've gone through
            (- (string-to-number (car (magit-file-lines (concat git-dir "rebase-apply/next")))) 1)

            ;; How many commits we have in total
            (string-to-number (car (magit-file-lines (concat git-dir "rebase-apply/last"))))
            ))
          (t nil))))

(defun magit-rebase-step ()
  (interactive)
  (let ((info (magit-rebase-info)))
    (if (not info)
        (let* ((current-branch (magit-get-current-branch))
               (rev (magit-read-rev "Rebase to"
                                    (magit-format-ref (magit-remote-branch-for current-branch t))
                                    (if current-branch
                                        (cons (concat "refs/heads/" current-branch)
                                              magit-uninteresting-refs)
                                      magit-uninteresting-refs))))
          (if rev
              (magit-run-git "rebase" (magit-rev-to-git rev))))
      (let ((cursor-in-echo-area t)
            (message-log-max nil))
        (message "Rebase in progress. [A]bort, [S]kip, or [C]ontinue? ")
        (let ((reply (read-event)))
          (case reply
            ((?A ?a)
             (magit-run-git-async "rebase" "--abort"))
            ((?S ?s)
             (magit-run-git-async "rebase" "--skip"))
            ((?C ?c)
             (magit-run-git-async "rebase" "--continue"))))))))

;;; Resetting

(magit-define-command reset-head (revision &optional hard)
  "Switch 'HEAD' to REVISION, keeping prior working tree and staging area.
Any differences from REVISION become new changes to be committed.
With prefix argument, all uncommitted changes in working tree
and staging area are lost.
\('git reset [--soft|--hard] REVISION')."
  (interactive (list (magit-read-rev (format "%s head to"
                                             (if current-prefix-arg
                                                 "Hard reset"
                                               "Reset"))
                                     (or (magit-default-rev)
                                         "HEAD^"))
                     current-prefix-arg))
  (when revision
    (magit-run-git "reset" (if hard "--hard" "--soft")
                   (magit-rev-to-git revision))
    (magit-update-vc-modeline default-directory)))

(magit-define-command reset-head-hard (revision)
  "Switch 'HEAD' to REVISION, losing all changes.
Uncomitted changes in both working tree and staging area are lost.
\('git reset --hard REVISION')."
  (interactive (list (magit-read-rev (format "Hard reset head to")
                                     (or (magit-default-rev)
                                         "HEAD"))))
  (magit-reset-head revision t))

(magit-define-command reset-working-tree (&optional arg)
  "Revert working tree and clear changes from staging area.
\('git reset --hard HEAD').

With a prefix arg, also remove untracked files.  With two prefix args, remove ignored files as well."
  (interactive "p")
  (let ((include-untracked (>= arg 4))
        (include-ignored (>= arg 16)))
    (when (yes-or-no-p (format "Discard all uncommitted changes%s%s? "
                               (if include-untracked
                                   ", untracked files"
                                 "")
                               (if include-ignored
                                   ", ignored files"
                                 "")))
      (magit-reset-head-hard "HEAD")
      (if include-untracked
          (magit-run-git "clean" "-fd" (if include-ignored
                                           "-x"
                                         ""))))))

;;; Rewriting

(defun magit-read-rewrite-info ()
  (when (file-exists-p (concat (magit-git-dir) "magit-rewrite-info"))
    (with-temp-buffer
      (insert-file-contents (concat (magit-git-dir) "magit-rewrite-info"))
      (goto-char (point-min))
      (read (current-buffer)))))

(defun magit-write-rewrite-info (info)
  (with-temp-file (concat (magit-git-dir) "magit-rewrite-info")
    (prin1 info (current-buffer))
    (princ "\n" (current-buffer))))

(magit-define-inserter pending-commits ()
  (let* ((info (magit-read-rewrite-info))
         (pending (cdr (assq 'pending info))))
    (when pending
      (magit-with-section 'pending nil
        (insert (propertize "Pending commits:\n"
                            'face 'magit-section-title))
        (dolist (p pending)
          (let* ((commit (car p))
                 (properties (cdr p))
                 (used (plist-get properties 'used)))
            (magit-with-section commit 'commit
              (magit-set-section-info commit)
              (insert (magit-git-string
                       "log" "--max-count=1"
                       (if used
                           "--pretty=format:. %s"
                         "--pretty=format:* %s")
                       commit "--")
                      "\n")))))
      (insert "\n"))))

(defun magit-rewrite-set-commit-property (commit prop value)
  (let* ((info (magit-read-rewrite-info))
         (pending (cdr (assq 'pending info)))
         (p (assoc commit pending)))
    (when p
      (setf (cdr p) (plist-put (cdr p) prop value))
      (magit-write-rewrite-info info)
      (magit-need-refresh))))

(defun magit-rewrite-set-used ()
  (interactive)
  (magit-section-action (item info)
    ((pending commit)
     (magit-rewrite-set-commit-property info 'used t))))

(defun magit-rewrite-set-unused ()
  (interactive)
  (magit-section-action (item info)
    ((pending commit)
     (magit-rewrite-set-commit-property info 'used nil))))

(magit-define-inserter pending-changes ()
  (let* ((info (magit-read-rewrite-info))
         (orig (cadr (assq 'orig info))))
    (when orig
      (let ((magit-hide-diffs t))
        (magit-git-section 'pending-changes
                           "Pending changes"
                           'magit-wash-diffs
                           "diff" (magit-diff-U-arg) "-R" orig)))))

(defun magit-rewrite-start (from &optional onto)
  (interactive (list (magit-read-rev "Rewrite from" (magit-default-rev))))
  (or (magit-everything-clean-p)
      (error "You have uncommitted changes"))
  (or (not (magit-read-rewrite-info))
      (error "Rewrite in progress"))
  (let* ((orig (magit-rev-parse "HEAD"))
         (base
          (if
              (or
               (eq magit-rewrite-inclusive t)
               (and
                (eq magit-rewrite-inclusive 'ask)
                (y-or-n-p "Include selected revision in rewrite? ")))
              (or
               (car (magit-commit-parents from))
               (error "Can't rewrite a parentless commit."))
            from))
         (pending (magit-git-lines "rev-list" (concat base ".."))))
    (magit-write-rewrite-info `((orig ,orig)
                                (pending ,@(mapcar #'list pending))))
    (magit-run-git "reset" "--hard" base)))

(defun magit-rewrite-stop (&optional noconfirm)
  (interactive)
  (let* ((info (magit-read-rewrite-info)))
    (or info
        (error "No rewrite in progress"))
    (when (or noconfirm
              (yes-or-no-p "Stop rewrite? "))
      (magit-write-rewrite-info nil)
      (magit-refresh))))

(defun magit-rewrite-abort ()
  (interactive)
  (let* ((info (magit-read-rewrite-info))
         (orig (cadr (assq 'orig info))))
    (or info
        (error "No rewrite in progress"))
    (or (magit-everything-clean-p)
        (error "You have uncommitted changes"))
    (when (yes-or-no-p "Abort rewrite? ")
      (magit-write-rewrite-info nil)
      (magit-run-git "reset" "--hard" orig))))

(defun magit-rewrite-finish ()
  (interactive)
  (magit-with-refresh
    (magit-rewrite-finish-step t)))

(defun magit-rewrite-finish-step (first-p)
  (let ((info (magit-read-rewrite-info)))
    (or info
        (error "No rewrite in progress"))
    (let* ((pending (cdr (assq 'pending info)))
           (first-unused
            (let ((rpend (reverse pending)))
              (while (and rpend (plist-get (cdr (car rpend)) 'used))
                (setq rpend (cdr rpend)))
              (car rpend)))
           (commit (car first-unused)))
      (cond ((not first-unused)
             (magit-rewrite-stop t))
            ((magit-apply-commit commit t (not first-p))
             (magit-rewrite-set-commit-property commit 'used t)
             (magit-rewrite-finish-step nil))))))

;;; Updating, pull, and push

(magit-define-command fetch (remote)
  "Fetch from REMOTE."
  (interactive (list (magit-read-remote)))
  (apply 'magit-run-git-async "fetch" remote magit-custom-options))

(magit-define-command fetch-current ()
  "Run fetch for default remote.

If there is no default remote, ask for one."
  (interactive)
  (magit-fetch (or (magit-get-current-remote)
                   (magit-read-remote))))

(magit-define-command remote-update ()
  "Update all remotes."
  (interactive)
  (apply 'magit-run-git-async "remote" "update" magit-custom-options))

(magit-define-command pull ()
  "Run git pull against the current remote."
  (interactive)
  (let* ((branch (magit-get-current-branch))
         (branch-remote (magit-get-remote branch))
         (config-branch (and branch (magit-get "branch" branch "merge")))
         (merge-branch (or (and config-branch (not current-prefix-arg))
                           (magit-read-remote-branch
                            branch-remote (format "Pull from: ")))))
    (when (and branch (not config-branch))
      (magit-set branch-remote "branch" branch "remote")
      (magit-set (format "refs/heads/%s" merge-branch)
                 "branch" branch "merge"))
    (apply 'magit-run-git-async "pull" "-v" magit-custom-options)))

(eval-when-compile (require 'eshell))

(defun magit-parse-arguments (command)
  (require 'eshell)
  (with-temp-buffer
    (insert command)
    (mapcar 'eval (eshell-parse-arguments (point-min) (point-max)))))

(defun magit-shell-command (command)
  "Perform arbitrary shell COMMAND."
  (interactive "sCommand: ")
  (let ((args (magit-parse-arguments command))
        (magit-process-popup-time 0))
    (magit-run* args nil nil nil t)))

(defvar magit-git-command-history nil)

(defun magit-git-command (command)
  "Perform arbitrary Git COMMAND.

Similar to `magit-shell-command', but involves slightly less
typing and automatically refreshes the status buffer."
  (interactive
   (list (read-string "Run git like this: " nil 'magit-git-command-history)))
  (require 'pcomplete)
  (let ((args (magit-parse-arguments command))
        (magit-process-popup-time 0))
    (magit-with-refresh
      (magit-run* (append (cons magit-git-executable
                                magit-git-standard-options)
                          args)
                  nil nil nil t))))

(magit-define-command push-tags ()
  "Push tags."
  (interactive)
  (magit-run-git-async "push" "--tags"))

(magit-define-command push ()
  "Push the current branch to a remote repository.

With no prefix argument, ask `magit-get-remote' what remote to
use for this branch.

With a prefix arg \(e.g., \\[universal-argument] \\[magit-push]), \
ask user instead.

With \\[universal-argument] \\[universal-argument] as prefix, \
also prompt user for the remote branch;
otherwise, try to use the branch.<name>.merge git-config(1)
option, falling back to something hairy if that is unset."
  (interactive)
  (let* ((branch (or (magit-get-current-branch)
                     (error "Don't push a detached head.  That's gross")))
         (branch-remote (magit-get-remote branch))
         (push-remote (if (or current-prefix-arg
                              (not branch-remote))
                          (magit-read-remote (format "Push %s to remote"
                                                     branch)
                                             branch-remote)
                        branch-remote))
         (ref-branch (or (and (>= (prefix-numeric-value current-prefix-arg) 16)
                              (magit-read-remote-branch
                               push-remote (format "Push %s as branch" branch)))
                         (magit-get "branch" branch "merge"))))
    (if (and (not ref-branch)
             (eq magit-set-upstream-on-push 'refuse))
        (error "Not pushing since no upstream has been set.")
      (let ((set-upstream-on-push (and (not ref-branch)
                                       (or (eq magit-set-upstream-on-push 'dontask)
                                           (and (eq magit-set-upstream-on-push t)
                                                (yes-or-no-p "Set upstream while pushing? "))))))
        (if (and (not branch-remote)
                 (not current-prefix-arg))
            (magit-set push-remote "branch" branch "remote"))
        (apply 'magit-run-git-async "push" "-v" push-remote
               (if ref-branch
                   (format "%s:%s" branch ref-branch)
                 branch)
               (if set-upstream-on-push
                   (cons "--set-upstream" magit-custom-options)
                 magit-custom-options))
        ;; Although git will automatically set up the remote,
        ;; it doesn't set up the branch to merge (at least as of Git 1.6.6.1),
        ;; so we have to do that manually.
        (unless ref-branch
          (magit-set (concat "refs/heads/" branch) "branch" branch "merge"))))))

;;; Log edit mode

(defvar magit-log-edit-buffer-name "*magit-edit-log*"
  "Buffer name for composing commit messages.")

(defvar magit-log-edit-mode-map
  (let ((map (make-sparse-keymap)))
    (define-key map (kbd "C-c C-c") 'magit-log-edit-commit)
    (define-key map (kbd "C-x #") 'magit-log-edit-commit)
    (define-key map (kbd "C-c C-a") 'magit-log-edit-toggle-amending)
    (define-key map (kbd "C-c C-s") 'magit-log-edit-toggle-signoff)
    (define-key map (kbd "C-c C-t") 'magit-log-edit-toggle-author)
    (define-key map (kbd "C-c C-e") 'magit-log-edit-toggle-allow-empty)
    (define-key map (kbd "M-p") 'log-edit-previous-comment)
    (define-key map (kbd "M-n") 'log-edit-next-comment)
    (define-key map (kbd "C-c C-k") 'magit-log-edit-cancel-log-message)
    (define-key map (kbd "C-c C-]") 'magit-log-edit-cancel-log-message)
    (define-key map (kbd "C-x C-s") (lambda ()
                                      (interactive)
                                      (message "Not saved. Use C-c C-c to finalize this commit message.")))
    map))

(defvar magit-pre-log-edit-window-configuration nil)

(define-derived-mode magit-log-edit-mode text-mode "Magit Log Edit"
  ;; Recognize changelog-style paragraphs
  (set (make-local-variable 'paragraph-start)
       (concat paragraph-start "\\|*\\|(")))

(defun magit-log-edit-cleanup ()
  (save-excursion
    (goto-char (point-min))
    (goto-char (point-min))
    (if (re-search-forward "[ \t\n]*\\'" nil t)
        (replace-match "\n" nil nil))))

(defun magit-log-edit-append (str)
  (with-current-buffer (get-buffer-create magit-log-edit-buffer-name)
    (goto-char (point-max))
    (insert str "\n")))

(defconst magit-log-header-end "-- End of Magit header --\n")

(defun magit-log-edit-get-fields ()
  (let ((buf (get-buffer magit-log-edit-buffer-name))
        (result nil))
    (if buf
        (with-current-buffer buf
          (goto-char (point-min))
          (while (looking-at "^\\([A-Za-z0-9-_]+\\): *\\(.+\\)?$")
            (setq result (acons (intern (downcase (match-string 1)))
                                (read (or (match-string 2) "nil"))
                                result))
            (forward-line))
          (if (not (looking-at (regexp-quote magit-log-header-end)))
              (setq result nil))))
    (nreverse result)))

(defun magit-log-edit-set-fields (fields)
  (let ((buf (get-buffer-create magit-log-edit-buffer-name)))
    (with-current-buffer buf
      (goto-char (point-min))
      (if (search-forward-regexp (format "^\\([A-Za-z0-9-_]+:.*\n\\)*%s"
                                         (regexp-quote magit-log-header-end))
                                 nil t)
          (delete-region (match-beginning 0) (match-end 0)))
      (goto-char (point-min))
      (when fields
        (while fields
          (insert (capitalize (symbol-name (caar fields))) ": "
                  (prin1-to-string (cdar fields)) "\n")
          (setq fields (cdr fields)))
        (insert magit-log-header-end)))))

(defun magit-log-edit-set-field (name value)
  (let* ((fields (magit-log-edit-get-fields))
         (cell (assq name fields)))
    (cond (cell
           (if value
               (rplacd cell value)
             (setq fields (delq cell fields))))
          (t
           (if value
               (setq fields (append fields (list (cons name value)))))))
    (magit-log-edit-set-fields fields)))

(defun magit-log-edit-get-field (name)
  (cdr (assq name (magit-log-edit-get-fields))))

(defun magit-log-edit-toggle-field (name default)
  "Toggle the log-edit field named NAME.
If it's currently unset, set it to DEFAULT (t or nil).

Return nil if the field is toggled off, and non-nil if it's
toggled on.  When it's toggled on for the first time, return
'first."
  (let* ((fields (magit-log-edit-get-fields))
         (cell (assq name fields)) yesp)
    (if cell
        (progn
          (setq yesp (equal (cdr cell) "yes"))
          (rplacd cell (if yesp "no" "yes")))
      (setq fields (acons name (if default "yes" "no") fields))
      (setq yesp (if default 'first)))
    (magit-log-edit-set-fields fields)
    yesp))

(defun magit-log-edit-toggle-input (name default)
  "Toggle the log-edit input named NAME.
If it's currently unset, set it to DEFAULT (a string). If it is
set remove it.

Return nil if the input is toggled off, and its valud if it's
toggled on."
  (let* ((fields (magit-log-edit-get-fields))
         (cell (assq name fields))
         result)
    (if cell
        (progn
          (setq fields (assq-delete-all name fields)
                result (cdr cell)))
      (setq fields (acons name default fields)))
    (magit-log-edit-set-fields fields)
    result))

(defun magit-log-edit-setup-author-env (author)
  "Set GIT_AUTHOR_* variables from AUTHOR spec.
If AUTHOR is nil, honor default values from
environment (potentially empty)."
  (when author
    ;; XXX - this is a bit strict, probably.
    (or (string-match "\\(.*\\) <\\(.*\\)>\\(?:,\\s-*\\(.+\\)\\)?" author)
        (error "Can't parse author string"))
    ;; Shucks, setenv destroys the match data.
    (let ((name (match-string 1 author))
          (email (match-string 2 author))
          (date  (match-string 3 author)))
      (make-local-variable 'process-environment)
      (setenv "GIT_AUTHOR_NAME" name)
      (setenv "GIT_AUTHOR_EMAIL" email)
      (if date
          (setenv "GIT_AUTHOR_DATE" date)))))

(defun magit-log-edit-push-to-comment-ring (comment)
  (when (or (ring-empty-p log-edit-comment-ring)
            (not (equal comment (ring-ref log-edit-comment-ring 0))))
    (ring-insert log-edit-comment-ring comment)))

(defun magit-log-edit-commit ()
  "Finish edits and create new commit object.
\('git commit ...')"
  (interactive)
  (let* ((fields (magit-log-edit-get-fields))
         (amend (equal (cdr (assq 'amend fields)) "yes"))
         (allow-empty (equal (cdr (assq 'allow-empty fields)) "yes"))
         (commit-all (equal (cdr (assq 'commit-all fields)) "yes"))
         (sign-off-field (assq 'sign-off fields))
         (sign-off (if sign-off-field
                       (equal (cdr sign-off-field) "yes")
                     magit-commit-signoff))
         (tag-rev (cdr (assq 'tag-rev fields)))
         (tag-name (cdr (assq 'tag-name fields)))
         (author (cdr (assq 'author fields)))
         (tag-options (cdr (assq 'tag-options fields))))

    (unless (or (magit-anything-staged-p)
                allow-empty
                amend
                tag-name
                (file-exists-p (concat (magit-git-dir) "MERGE_HEAD"))
                (and commit-all
                     (not (magit-everything-clean-p))))
      (error "Refusing to create empty commit. Maybe you want to amend (%s) or allow-empty (%s)?"
             (key-description (car (where-is-internal
                                    'magit-log-edit-toggle-amending)))
             (key-description (car (where-is-internal
                                    'magit-log-edit-toggle-allow-empty)))))

    (magit-log-edit-push-to-comment-ring (buffer-string))
    (magit-log-edit-setup-author-env author)
    (magit-log-edit-set-fields nil)
    (magit-log-edit-cleanup)
    (if (= (buffer-size) 0)
        (insert "(Empty description)\n"))
    (let ((env process-environment)
          (commit-buf (current-buffer)))
      (with-current-buffer (magit-find-status-buffer default-directory)
        (let ((process-environment env))
          (cond (tag-name
                 (apply #'magit-run-git-with-input commit-buf
                        "tag" (append tag-options (list tag-name "-a" "-F" "-" tag-rev))))
                (t
                 (apply #'magit-run-async-with-input commit-buf
                        magit-git-executable
                        (append magit-git-standard-options
                                '("commit")
                                magit-custom-options
                                '("-F" "-")
                                (if (and commit-all (not allow-empty)) '("--all") '())
                                (if amend '("--amend") '())
                                (if allow-empty '("--allow-empty"))
                                (if sign-off '("--signoff") '()))))))))
    ;; shouldn't we kill that buffer altogether?
    (erase-buffer)
    (let ((magit-buf magit-buffer-internal))
      (bury-buffer)
      (set-buffer magit-buf))
    (when (file-exists-p (concat (magit-git-dir) "MERGE_MSG"))
      (delete-file (concat (magit-git-dir) "MERGE_MSG")))
    ;; potentially the local environment has been altered with settings that
    ;; were specific to this commit. Let's revert it
    (kill-local-variable 'process-environment)
    (magit-update-vc-modeline default-directory)
    (when magit-pre-log-edit-window-configuration
      (set-window-configuration magit-pre-log-edit-window-configuration)
      (setq magit-pre-log-edit-window-configuration nil))))

(defun magit-log-edit-cancel-log-message ()
  "Abort edits and erase commit message being composed."
  (interactive)
  (when (or (not magit-log-edit-confirm-cancellation)
            (yes-or-no-p
             "Really cancel editing the log (any changes will be lost)?"))
    (erase-buffer)
    (bury-buffer)
    (when magit-pre-log-edit-window-configuration
      (set-window-configuration magit-pre-log-edit-window-configuration)
      (setq magit-pre-log-edit-window-configuration nil))))

(defun magit-log-edit-toggle-amending ()
  "Toggle whether this will be an amendment to the previous commit.
\(i.e., whether eventual commit does 'git commit --amend')"
  (interactive)
  (when (eq (magit-log-edit-toggle-field 'amend t) 'first)
    (magit-log-edit-append
     (magit-trim-line (magit-format-commit "HEAD" "%s%n%n%b")))))

(defun magit-log-edit-toggle-signoff ()
  "Toggle whether this commit will include a signoff.
\(i.e., whether eventual commit does 'git commit --signoff')"
  (interactive)
  (magit-log-edit-toggle-field 'sign-off (not magit-commit-signoff)))

(defun magit-log-edit-toggle-author ()
  "Toggle whether this commit will include an author.
\(i.e., whether eventual commit is run with GIT_AUTHOR_NAME and
GIT_AUTHOR_EMAIL set)"
  (interactive)
  (magit-log-edit-toggle-input 'author (format "%s <%s>"
                                               (or (magit-get "user" "name") "Author Name")
                                               (or (magit-get "user" "email") "author@email"))))

(defun magit-log-edit-toggle-allow-empty ()
  "Toggle whether this commit is allowed to be empty.
This means that the eventual commit does 'git commit --allow-empty'."
  (interactive)
  (magit-log-edit-toggle-field 'allow-empty t))

(defun magit-pop-to-log-edit (operation)
  (let ((dir default-directory)
        (magit-buf (current-buffer))
        (buf (get-buffer-create magit-log-edit-buffer-name)))
    (setq magit-pre-log-edit-window-configuration
          (current-window-configuration))
    (pop-to-buffer buf)
    (setq default-directory dir)
    (when (file-exists-p (concat (magit-git-dir) "MERGE_MSG"))
      (insert-file-contents (concat (magit-git-dir) "MERGE_MSG")))
    (magit-log-edit-mode)
    (make-local-variable 'magit-buffer-internal)
    (setq magit-buffer-internal magit-buf)
    (message "Type C-c C-c to %s (C-c C-k to cancel)." operation)))

(defun magit-log-edit (&optional arg)
  "Bring up a buffer to allow editing of commit messages.

Giving a simple prefix arg will amend a previous commit, while
a double prefix arg will allow creating an empty one.

If there is a rebase in progress, offer the user the option to
continue it.

\\{magit-log-edit-mode-map}"
  (interactive "P")
  ;; If repository is dirty there is no point in trying to
  ;; suggest to continue the rebase. Git will rebuke you and exit with
  ;; error code, so suggest it only if theres absolutely nothing else
  ;; to do and rebase is ongoing.
  (if (and (magit-everything-clean-p)
           (magit-rebase-info)
           (y-or-n-p "Rebase in progress.  Continue it? "))
      (magit-run-git-async "rebase" "--continue")

    ;; If there's nothing staged, set commit flag to `nil', thus
    ;; avoiding unnescessary popping up of the log edit buffer in case
    ;; when user chose to forgo commiting all unstaged changes
    (let ((amend-p (= (prefix-numeric-value arg) 4))
          (empty-p (= (prefix-numeric-value arg) 16)))
      (when (and magit-commit-all-when-nothing-staged
                 (not (magit-everything-clean-p))
                 (not (magit-anything-staged-p)))
        (cond ((eq magit-commit-all-when-nothing-staged 'ask-stage)
               (when (y-or-n-p "Nothing staged.  Stage everything now? ")
                 (magit-stage-all)))
              ((not (magit-log-edit-get-field 'commit-all))
               (when (or (eq magit-commit-all-when-nothing-staged t)
                         (y-or-n-p
                          "Nothing staged.  Commit all unstaged changes? "))
                 (magit-log-edit-set-field 'commit-all "yes")))))
      (when amend-p
        (magit-log-edit-toggle-amending))
      (when empty-p
        (magit-log-edit-toggle-allow-empty))
      (let ((author-email (or (getenv "GIT_AUTHOR_EMAIL") ""))
            (author-name (or (getenv "GIT_AUTHOR_NAME") ""))
            (author-date (or (getenv "GIT_AUTHOR_DATE") "")))
        (if (not (string= author-email ""))
            (magit-log-edit-set-field 'author (format "%s <%s>%s"
                                                      (if (string= "" author-name) author-email author-name)
                                                      author-email
                                                      (if (string= "" author-date) "" (format ", %s" author-date))))))
      (magit-pop-to-log-edit "commit"))))

(defun magit-add-log ()
  (interactive)
  (cond ((magit-rebase-info)
         (if (y-or-n-p "Rebase in progress.  Continue it? ")
             (magit-run-git-async "rebase" "--continue")))
        (t
         (let ((section (magit-current-section)))
           (let ((fun (if (eq (magit-section-type section) 'hunk)
                          (save-window-excursion
                            (save-excursion
                              (magit-visit-item)
                              (add-log-current-defun)))
                        nil))
                 (file (magit-diff-item-file
                        (cond ((eq (magit-section-type section) 'hunk)
                               (magit-hunk-item-diff section))
                              ((eq (magit-section-type section) 'diff)
                               section)
                              (t
                               (error "No change at point"))))))
             (magit-log-edit nil)
             (goto-char (point-min))
             (cond ((not (search-forward-regexp
                          (format "^\\* %s" (regexp-quote file)) nil t))
                    ;; No entry for file, create it.
                    (goto-char (point-max))
                    (insert (format "\n* %s" file))
                    (if fun
                        (insert (format " (%s)" fun)))
                    (insert ": "))
                   (fun
                    ;; found entry for file, look for fun
                    (let ((limit (or (save-excursion
                                       (and (search-forward-regexp "^\\* "
                                                                   nil t)
                                            (match-beginning 0)))
                                     (point-max))))
                      (cond ((search-forward-regexp (format "(.*\\<%s\\>.*):"
                                                            (regexp-quote fun))
                                                    limit t)
                             ;; found it, goto end of current entry
                             (if (search-forward-regexp "^(" limit t)
                                 (backward-char 2)
                               (goto-char limit)))
                            (t
                             ;; not found, insert new entry
                             (goto-char limit)
                             (if (bolp)
                                 (open-line 1)
                               (newline))
                             (insert (format "(%s): " fun))))))
                   (t
                    ;; found entry for file, look for beginning  it
                    (when (looking-at ":")
                      (forward-char 2)))))))))

;;; Tags

(magit-define-command tag (name rev)
  "Create a new lightweight tag with the given NAME at REV.
\('git tag NAME')."
  (interactive
   (list
    (read-string "Tag name: ")
    (magit-read-rev "Place tag on: " (or (magit-default-rev) "HEAD"))))
  (apply #'magit-run-git "tag" (append magit-custom-options (list name rev))))

(magit-define-command annotated-tag (name rev)
  "Start composing an annotated tag with the given NAME.
Tag will point to the current 'HEAD'."
  (interactive
   (list
    (read-string "Tag name: ")
    (magit-read-rev "Place tag on: " (or (magit-default-rev) "HEAD"))))
  (magit-log-edit-set-field 'tag-name name)
  (magit-log-edit-set-field 'tag-rev rev)
  (magit-log-edit-set-field 'tag-options magit-custom-options)
  (magit-pop-to-log-edit "tag"))

;;; Stashing

(defun magit-wash-stash ()
  (if (search-forward-regexp "stash@{\\(.*?\\)}" (line-end-position) t)
      (let ((stash (match-string-no-properties 0))
            (name (match-string-no-properties 1)))
        (delete-region (match-beginning 0) (match-end 0))
        (goto-char (match-beginning 0))
        (fixup-whitespace)
        (goto-char (line-beginning-position))
        (insert name)
        (goto-char (line-beginning-position))
        (magit-with-section stash 'stash
          (magit-set-section-info stash)
          (forward-line)))
    (forward-line))
  t)

(defun magit-wash-stashes ()
  (let ((magit-old-top-section nil))
    (magit-wash-sequence #'magit-wash-stash)))

(magit-define-inserter stashes ()
  (magit-git-section 'stashes
                     "Stashes:" 'magit-wash-stashes
                     "stash" "list"))

(magit-define-command stash (description)
  "Create new stash of working tree and staging area named DESCRIPTION.
Working tree and staging area revert to the current 'HEAD'.
With prefix argument, changes in staging area are kept.
\('git stash save [--keep-index] DESCRIPTION')"
  (interactive "sStash description: ")
  (apply 'magit-run-git `("stash" "save" ,@magit-custom-options "--" ,description)))

(magit-define-command stash-snapshot ()
  "Create new stash of working tree and staging area; keep changes in place.
\('git stash save \"Snapshot...\"; git stash apply stash@{0}')"
  (interactive)
  (magit-with-refresh
    (apply 'magit-run-git `("stash" "save" ,@magit-custom-options
                   ,(format-time-string "Snapshot taken at %Y-%m-%d %H:%M:%S"
                                       (current-time))))
    (magit-run-git "stash" "apply" "stash@{0}")))

(defvar magit-currently-shown-stash nil)

(define-derived-mode magit-stash-mode magit-mode "Magit Stash"
  "Mode for looking at a git stash.

\\{magit-stash-mode-map}"
  :group 'magit)

(defvar magit-stash-buffer-name "*magit-stash*"
  "Buffer name for displaying a stash.")

(defun magit-show-stash (stash &optional scroll)
  (when (magit-section-p stash)
    (setq stash (magit-section-info stash)))
  (let ((dir default-directory)
        (buf (get-buffer-create magit-stash-buffer-name))
        (stash-id (magit-git-string "rev-list" "-1" stash)))
    (cond ((and (equal magit-currently-shown-stash stash-id)
                (with-current-buffer buf
                  (> (length (buffer-string)) 1)))
           (let ((win (get-buffer-window buf)))
             (cond ((not win)
                    (display-buffer buf))
                   (scroll
                    (with-selected-window win
                      (funcall scroll))))))
          (t
           (setq magit-currently-shown-stash stash-id)
           (display-buffer buf)
           (with-current-buffer buf
             (set-buffer buf)
             (goto-char (point-min))
             (let* ((range (cons (concat stash "^2^") stash))
                    (magit-current-diff-range range)
                    (args (magit-rev-range-to-git range)))
               (magit-mode-init dir 'magit-diff-mode #'magit-refresh-diff-buffer
                                range args)))))))
;;; Commits

(defun magit-commit-at-point (&optional nil-ok-p)
  (let* ((section (magit-current-section))
         (commit (if (and section
                          (eq (magit-section-type section) 'commit))
                     (magit-section-info section)
                 (get-text-property (point) 'revision))))
    (if nil-ok-p
        commit
      (or commit
          (error "No commit at point")))))

(defun magit-apply-commit (commit &optional docommit noerase revert)
  (let* ((parent-id (magit-choose-parent-id commit "cherry-pick"))
         (success (magit-run* `(,magit-git-executable
                                ,@magit-git-standard-options
                                ,(if revert "revert" "cherry-pick")
                                ,@(if parent-id
                                      (list "-m" (number-to-string parent-id)))
                                ,@(if (not docommit) (list "--no-commit"))
                                ,commit)
                              nil noerase)))
    (when (and (not docommit) success)
      (cond (revert
             (magit-log-edit-append
              (magit-format-commit commit "Reverting \"%s\"")))
            (t
             (magit-log-edit-append
              (magit-format-commit commit "%s%n%n%b"))
             (magit-log-edit-set-field
              'author
              (magit-format-commit commit "%an <%ae>, %ai")))))
    success))

(defun magit-apply-item ()
  (interactive)
  (magit-section-action (item info "apply")
    ((pending commit)
     (magit-apply-commit info)
     (magit-rewrite-set-commit-property info 'used t))
    ((commit)
     (magit-apply-commit info))
    ((unstaged *)
     (error "Change is already in your working tree"))
    ((staged *)
     (error "Change is already in your working tree"))
    ((hunk)
     (magit-apply-hunk-item item))
    ((diff)
     (magit-apply-diff-item item))
    ((stash)
     (magit-run-git "stash" "apply" info))))

(defun magit-cherry-pick-item ()
  (interactive)
  (magit-section-action (item info "cherry-pick")
    ((pending commit)
     (magit-apply-commit info t)
     (magit-rewrite-set-commit-property info 'used t))
    ((commit)
     (magit-apply-commit info t))
    ((stash)
     (magit-run-git "stash" "pop" info))))

(defmacro magit-with-revert-confirmation (&rest body)
  `(when (or (not magit-revert-item-confirm)
             (yes-or-no-p "Really revert this item? "))
     ,@body))

(defun magit-revert-item ()
  (interactive)
  (magit-section-action (item info "revert")
    ((pending commit)
     (magit-with-revert-confirmation
      (magit-apply-commit info nil nil t)
      (magit-rewrite-set-commit-property info 'used nil)))
    ((commit)
     (magit-with-revert-confirmation
      (magit-apply-commit info nil nil t)))
    ;; Reverting unstaged changes cannot be undone
    ((unstaged *)
     (magit-discard-item))
    ((hunk)
     (magit-with-revert-confirmation
      (magit-apply-hunk-item-reverse item)))
    ((diff)
     (magit-with-revert-confirmation
      (magit-apply-diff-item item "--reverse")))))

(defun magit-log-show-more-entries (&optional arg)
  "Grow the number of log entries shown.

With no prefix optional ARG, show twice as many log entries.
With a numerical prefix ARG, add this number to the number of shown log entries.
With a non numeric prefix ARG, show all entries"
  (interactive "P")
  (make-local-variable 'magit-log-cutoff-length)
  (cond
   ((numberp arg)
    (setq magit-log-cutoff-length (+ magit-log-cutoff-length arg)))
   (arg
    (setq magit-log-cutoff-length magit-log-infinite-length))
   (t (setq magit-log-cutoff-length (* magit-log-cutoff-length 2))))
  (let ((old-point (point)))
    (magit-refresh)
    (goto-char old-point)))

(defun magit-refresh-log-buffer (range style args)
  (magit-configure-have-graph)
  (magit-configure-have-decorate)
  (magit-configure-have-abbrev)
  (setq magit-current-range range)
  (magit-create-log-buffer-sections
    (apply #'magit-git-section nil
           (magit-rev-range-describe range "Commits")
           (apply-partially 'magit-wash-log style)
           `("log"
             ,(format "--max-count=%s" magit-log-cutoff-length)
             ,"--abbrev-commit"
             ,(format "--abbrev=%s" magit-sha1-abbrev-length)
             ,@(cond ((eq style 'long) (list "--stat" "-z"))
                     ((eq style 'oneline) (list "--pretty=oneline"))
                     (t nil))
             ,@(if magit-have-decorate (list "--decorate=full"))
             ,@(if magit-have-graph (list "--graph"))
             ,"--color"
             ,@args
             "--"))))

(define-derived-mode magit-log-mode magit-mode "Magit Log"
  "Mode for looking at git log.

\\{magit-log-mode-map}"
  :group 'magit)

(defvar magit-log-buffer-name "*magit-log*"
  "Buffer name for display of log entries.")

(magit-define-command log-ranged ()
  (interactive)
  (magit-log t))
(define-obsolete-function-alias 'magit-display-log-ranged 'magit-log-ranged)

(magit-define-command log (&optional ask-for-range &rest extra-args)
  (interactive)
  (let* ((log-range (if ask-for-range
                        (magit-read-rev-range "Log" "HEAD")
                      "HEAD"))
         (topdir (magit-get-top-dir default-directory))
         (args (nconc (list (magit-rev-range-to-git log-range))
                      magit-custom-options
                      extra-args)))
    (magit-buffer-switch magit-log-buffer-name)
    (magit-mode-init topdir 'magit-log-mode #'magit-refresh-log-buffer log-range
                     'oneline args)))

(define-obsolete-function-alias 'magit-display-log 'magit-log)

(magit-define-command log-long-ranged ()
  (interactive)
  (magit-log-long t))

(magit-define-command log-long (&optional ranged)
  (interactive)
  (let* ((range (if ranged
                    (magit-read-rev-range "Long log" "HEAD")
                  "HEAD"))
         (topdir (magit-get-top-dir default-directory))
         (args (append (list (magit-rev-range-to-git range))
                       magit-custom-options)))
    (magit-buffer-switch magit-log-buffer-name)
    (magit-mode-init topdir 'magit-log-mode #'magit-refresh-log-buffer range
                     'long args)))

;;; Reflog

(defvar magit-reflog-head nil
  "The HEAD of the reflog in the current buffer.
This is only non-nil in reflog buffers.")
(make-variable-buffer-local 'magit-reflog-head)

(defun magit-refresh-reflog-buffer (head args)
  (setq magit-reflog-head head)
  (magit-create-log-buffer-sections
    (apply #'magit-git-section
           'reflog (format "Local history of head %s" head) 'magit-wash-log "log"
           (append magit-git-log-options
                   (list
                    "--walk-reflogs"
                    (format "--max-count=%s" magit-log-cutoff-length)
                    args)))))

(define-derived-mode magit-reflog-mode magit-log-mode "Magit Reflog"
  "Mode for looking at git reflog.

\\{magit-reflog-mode-map}"
  :group 'magit)

(magit-define-command reflog (&optional ask-for-range)
  (interactive)
  (let ((at (or (if ask-for-range
                    (magit-read-rev "Reflog of" (or (magit-guess-branch) "HEAD")))
                "HEAD")))
    (let* ((topdir (magit-get-top-dir default-directory))
           (args (magit-rev-to-git at)))
      (magit-buffer-switch "*magit-reflog*")
      (magit-mode-init topdir 'magit-reflog-mode
                       #'magit-refresh-reflog-buffer at args))))

(magit-define-command reflog-ranged ()
  (interactive)
  (magit-reflog t))

;;; Diffing

(defvar magit-ediff-buffers nil
  "List of buffers that may be killed by `magit-ediff-restore'.")

(defvar magit-ediff-windows nil
  "The window configuration that will be restored when Ediff is finished.")

(defun magit-ediff()
  "View the current DIFF section in ediff."
  (interactive)
  (let ((diff (magit-current-section)))
    (when (magit-section-hidden diff)
      ;; Range is not set until the first time the diff is visible.
      ;; This somewhat hackish code makes sure it's been visible at least once.
      (magit-toggle-section)
      (magit-toggle-section)
      (setq diff (magit-current-section)))
    (if (eq 'hunk (magit-section-type diff))
        (setq diff (magit-section-parent diff)))
    (unless (eq 'diff (magit-section-type diff))
      (error "No diff at this location"))
    (let* ((type (magit-diff-item-kind diff))
           (file1 (magit-diff-item-file diff))
           (file2 (magit-diff-item-file2 diff))
           (range (magit-diff-item-range diff)))
      (cond
       ((memq type '(new deleted typechange))
        (message "Why ediff a %s file?" type))
       ((and (eq type 'unmerged)
             (eq (cdr range) 'working))
        (magit-interactive-resolve file1))
       ((consp (car range))
        (magit-ediff* (magit-show (caar range) file2)
                      (magit-show (cdar range) file2)
                      (magit-show (cdr range) file1)))
       (t
        (magit-ediff* (magit-show (car range) file2)
                      (magit-show (cdr range) file1)))))))

(defun magit-ediff* (a b &optional c)
  (setq magit-ediff-buffers (list a b c))
  (setq magit-ediff-windows (current-window-configuration))
  (add-hook 'ediff-quit-hook 'magit-ediff-restore 'append)
  (if c
      (ediff-buffers3 a b c)
    (ediff-buffers a b)))

(defun magit-ediff-restore()
  "Kill any buffers in `magit-ediff-buffers' that are not visiting files and
restore the window state that was saved before ediff was called."
  (dolist (buffer magit-ediff-buffers)
    (if (and (null (buffer-file-name buffer))
             (buffer-live-p buffer))
        (kill-buffer buffer)))
  (setq magit-ediff-buffers nil)
  (set-window-configuration magit-ediff-windows)
  (remove-hook 'ediff-quit-hook 'magit-ediff-restore))

(defun magit-refresh-diff-buffer (range args)
  (let ((magit-current-diff-range (cond
                                   ((stringp range)
                                    (cons range 'working))
                                   ((null (cdr range))
                                    (cons (car range) 'working))
                                   (t
                                    range))))
    (setq magit-current-range range)
    (magit-create-buffer-sections
      (magit-git-section 'diffbuf
                         (magit-rev-range-describe range "Changes")
                         'magit-wash-diffs
                         "diff" (magit-diff-U-arg) args "--"))))

(define-derived-mode magit-diff-mode magit-mode "Magit Diff"
  "Mode for looking at a git diff.

\\{magit-diff-mode-map}"
  :group 'magit)

(magit-define-command diff (range)
  (interactive (list (magit-read-rev-range "Diff")))
  (if range
      (let* ((dir default-directory)
             (args (magit-rev-range-to-git range))
             (buf (get-buffer-create "*magit-diff*")))
        (display-buffer buf)
        (with-current-buffer buf
          (magit-mode-init dir 'magit-diff-mode #'magit-refresh-diff-buffer range args)))))

(magit-define-command diff-working-tree (rev)
  (interactive (list (magit-read-rev "Diff with" (magit-default-rev))))
  (magit-diff (or rev "HEAD")))

(defun magit-diff-with-mark ()
  (interactive)
  (magit-diff (cons (magit-marked-commit)
                    (magit-commit-at-point))))

;;; Wazzup

(defvar magit-wazzup-head nil
  "The integration head for the current wazzup buffer.
This is only non-nil in wazzup buffers.")
(make-variable-buffer-local 'magit-wazzup-head)

(defvar magit-wazzup-all-p nil
  "Non-nil if the current wazzup buffer displays excluded branches.
This is only meaningful in wazzup buffers.")
(make-variable-buffer-local 'magit-wazzup-all-p)

(defun magit-wazzup-toggle-ignore (branch edit)
  (let ((ignore-file (concat (magit-git-dir) "info/wazzup-exclude")))
    (if edit
        (setq branch (read-string "Branch to ignore for wazzup: " branch)))
    (let ((ignored (magit-file-lines ignore-file)))
      (cond ((member branch ignored)
             (when (or (not edit)
                       (y-or-n-p "Branch %s is already ignored.  Unignore? "))
               (setq ignored (delete branch ignored))))
            (t
             (setq ignored (append ignored (list branch)))))
      (magit-write-file-lines ignore-file ignored)
      (magit-need-refresh))))

(defun magit-refresh-wazzup-buffer (head all)
  (setq magit-wazzup-head head)
  (setq magit-wazzup-all-p all)
  (let ((branch-desc (or head "(detached) HEAD")))
    (unless head (setq head "HEAD"))
    (magit-create-buffer-sections
      (magit-with-section 'wazzupbuf nil
        (insert (format "Wazzup, %s\n\n" branch-desc))
        (let* ((excluded (magit-file-lines (concat (magit-git-dir) "info/wazzup-exclude")))
               (all-branches (magit-list-interesting-refs))
               (branches (if all all-branches
                           (delq nil (mapcar
                                      (lambda (b)
                                        (and (not
                                              (member (cdr b) excluded))
                                             b))
                                      all-branches))))
               (reported (make-hash-table :test #'equal)))
          (dolist (branch branches)
            (let* ((name (car branch))
                   (ref (cdr branch))
                   (hash (magit-rev-parse ref))
                   (reported-branch (gethash hash reported)))
              (unless (or (and reported-branch
                               (string= (file-name-nondirectory ref)
                                        reported-branch))
                          (not (magit-git-string "merge-base" head ref)))
                (puthash hash (file-name-nondirectory ref) reported)
                (let* ((n (length (magit-git-lines "log" "--pretty=oneline"
                                                   (concat head ".." ref))))
                       (section
                        (let ((magit-section-hidden-default t))
                          (magit-git-section
                           (cons ref 'wazzup)
                           (format "%s unmerged commits in %s%s"
                                   n name
                                   (if (member ref excluded)
                                       " (normally ignored)"
                                     ""))
                           'magit-wash-log
                           "log"
                           (format "--max-count=%s" magit-log-cutoff-length)
                           "--abbrev-commit"
                           (format "--abbrev=%s" magit-sha1-abbrev-length)
                           "--graph"
                           "--pretty=oneline"
                           (format "%s..%s" head ref)
                           "--"))))
                  (magit-set-section-info ref section))))))))))

(define-derived-mode magit-wazzup-mode magit-mode "Magit Wazzup"
  "Mode for looking at commits that could be merged from other branches.

\\{magit-wazzup-mode-map}"
  :group 'magit)

(defun magit-wazzup (&optional all)
  (interactive "P")
  (let ((topdir (magit-get-top-dir default-directory))
        (current-branch (magit-get-current-branch)))
    (magit-buffer-switch "*magit-wazzup*")
    (magit-mode-init topdir 'magit-wazzup-mode
                     #'magit-refresh-wazzup-buffer
                     current-branch all)))

(defun magit-filename (filename)
  "Return the path of FILENAME relative to its git repository.

If FILENAME is absolute, return a path relative to the git
repository containing it. Otherwise, return a path relative to
the current git repository."
  (let ((topdir (expand-file-name
                 (magit-get-top-dir (or (file-name-directory filename)
                                        default-directory))))
        (file (file-truename filename)))
    (when (and (not (string= topdir ""))
               ;; FILE must start with the git repository path
               (zerop (string-match-p (concat "\\`" topdir) file)))
      (substring file (length topdir)))))

;; This variable is used to keep track of the current file in the
;; *magit-log* buffer when this one is dedicated to showing the log of
;; just 1 file.
(defvar magit-file-log-file nil)
(make-variable-buffer-local 'magit-file-log-file)

(defun magit-refresh-file-log-buffer (file range style)
  "Refresh the current file-log buffer by calling git.

FILE is the path of the file whose log must be displayed.

`magit-current-range' will be set to the value of RANGE.

STYLE controls the display. It is either `'long',  `'oneline', or something else.
 "
  (magit-configure-have-graph)
  (magit-configure-have-decorate)
  (magit-configure-have-abbrev)
  (setq magit-current-range range)
  (setq magit-file-log-file file)
  (magit-create-log-buffer-sections
    (apply #'magit-git-section nil
           (magit-rev-range-describe range (format "Commits for file %s" file))
           (apply-partially 'magit-wash-log style)
           `("log"
             ,(format "--max-count=%s" magit-log-cutoff-length)
             ,"--abbrev-commit"
             ,(format "--abbrev=%s" magit-sha1-abbrev-length)
             ,@(cond ((eq style 'long) (list "--stat" "-z"))
                     ((eq style 'oneline) (list "--pretty=oneline"))
                     (t nil))
             ,@(if magit-have-decorate (list "--decorate=full"))
             ,@(if magit-have-graph (list "--graph"))
             "--"
             ,file))))

(defun magit-file-log (&optional all)
  "Display the log for the currently visited file or another one.

With a prefix argument or if no file is currently visited, ask
for the file whose log must be displayed."
  (interactive "P")
  (let ((topdir (magit-get-top-dir default-directory))
        (current-file (magit-filename
                       (if (or current-prefix-arg (not buffer-file-name))
                           (magit-read-file-from-rev (magit-get-current-branch))
                        buffer-file-name)))
        (range "HEAD"))
    (magit-buffer-switch "*magit-log*")
    (magit-mode-init topdir 'magit-log-mode
                     #'magit-refresh-file-log-buffer
                     current-file range 'oneline)))

(defun magit-show-file-revision ()
  "Open a new buffer showing the current file in the revision at point."
  (interactive)
  (flet ((magit-show-file-from-diff (item)
                                    (switch-to-buffer-other-window
                                     (magit-show (cdr (magit-diff-item-range item))
                                                 (magit-diff-item-file item)))))
    (magit-section-action (item info "show")
      ((commit)
       (let ((current-file (or magit-file-log-file
                               (magit-read-file-from-rev info))))
         (switch-to-buffer-other-window
          (magit-show info current-file))))
      ((hunk) (magit-show-file-from-diff (magit-hunk-item-diff item)))
      ((diff) (magit-show-file-from-diff item)))))

;;; Miscellaneous

(defun magit-edit-ignore-string (file)
  "Prompt the user for the string to be ignored.
A list of predefined values with wildcards is derived from the
filename FILE."
  (let* ((extension (concat "*." (file-name-extension file)))
         (extension-in-dir (concat (file-name-directory file) extension))
         (filename (file-name-nondirectory file))
         (completions (list extension extension-in-dir filename file)))
    (magit-completing-read "File to ignore: " completions () () () () file)))

(defun magit-ignore-file (file &optional edit-ignore-string local)
  "Add FILE to the list of files to ignore.
If EDIT-IGNORE-STRING is non-nil, prompt the user for the string
to be ignored instead of using FILE.  The changes are written to
.gitignore except if LOCAL is non-nil in which case they are
written to .git/info/exclude."
  (let* ((local-ignore-dir (concat (magit-git-dir) "info/"))
         (ignore-file (if local
                          (concat local-ignore-dir "exclude")
                        ".gitignore")))
    (if edit-ignore-string
      (setq file (magit-edit-ignore-string file)))
    (if (and local (not (file-exists-p local-ignore-dir)))
        (make-directory local-ignore-dir t))
    (with-temp-buffer
      (when (file-exists-p ignore-file)
        (insert-file-contents ignore-file))
      (goto-char (point-max))
      (unless (bolp)
        (insert "\n"))
      (insert file "\n")
      (write-region nil nil ignore-file))
    (magit-need-refresh)))

(defun magit--ignore-item (arg &optional local)
  (interactive)
  (magit-section-action (item info "ignore")
    ((untracked file)
     (magit-ignore-file (concat "/" info) current-prefix-arg local))
    ((wazzup)
     (magit-wazzup-toggle-ignore info current-prefix-arg))))

(defun magit-ignore-item ()
  "Ignore the item at point."
  (interactive)
  (magit--ignore-item current-prefix-arg))

(defun magit-ignore-item-locally ()
  "Ignore the item at point locally only."
  (interactive)
  (magit--ignore-item current-prefix-arg t))

(defun magit-discard-diff (diff stagedp)
  (let ((kind (magit-diff-item-kind diff))
        (file (magit-diff-item-file diff)))
    (cond ((eq kind 'deleted)
           (when (yes-or-no-p (format "Resurrect %s? " file))
             (magit-run-git "reset" "-q" "--" file)
             (magit-run-git "checkout" "--" file)))
          ((eq kind 'new)
           (if (yes-or-no-p (format "Delete %s? " file))
               (magit-run-git "rm" "-f" "--" file)))
          (t
           (if (yes-or-no-p (format "Discard changes to %s? " file))
               (if stagedp
                   (magit-run-git "checkout" "HEAD" "--" file)
                 (magit-run-git "checkout" "--" file)))))))

(defun magit-discard-item ()
  (interactive)
  (magit-section-action (item info "discard")
    ((untracked file)
     (when (yes-or-no-p (format "Delete %s? " info))
       (if (and (file-directory-p info)
                (not (file-symlink-p info)))
           (magit-delete-directory info 'recursive)
         (delete-file info))
       (magit-refresh-buffer)))
    ((untracked)
     (if (yes-or-no-p "Delete all untracked files and directories? ")
         (magit-run-git "clean" "-df")))
    ((unstaged diff hunk)
     (when (yes-or-no-p (if (magit-use-region-p)
                            "Discard changes in region? "
                          "Discard hunk? "))
       (magit-apply-hunk-item-reverse item)))
    ((staged diff hunk)
     (if (magit-file-uptodate-p (magit-diff-item-file
                                 (magit-hunk-item-diff item)))
         (when (yes-or-no-p (if (magit-use-region-p)
                                "Discard changes in region? "
                              "Discard hunk? "))
           (magit-apply-hunk-item-reverse item "--index"))
       (error "Can't discard this hunk.  Please unstage it first")))
    ((unstaged diff)
     (magit-discard-diff item nil))
    ((staged diff)
     (if (magit-file-uptodate-p (magit-diff-item-file item))
         (magit-discard-diff item t)
       (error "Can't discard staged changes to this file.  Please unstage it first")))
    ((diff diff)
     (save-excursion
       (magit-goto-parent-section)
       (magit-discard-item)))
    ((diff diff hunk)
     (save-excursion
       (magit-goto-parent-section)
       (magit-goto-parent-section)
       (magit-discard-item)))
    ((hunk)
     (error "Can't discard this hunk"))
    ((diff)
     (error "Can't discard this diff"))
    ((stash)
     (when (yes-or-no-p "Discard stash? ")
       (magit-run-git "stash" "drop" info)))
    ((branch)
     (when (yes-or-no-p (if current-prefix-arg
                            "Force delete branch?"
                          "Delete branch? "))
       (magit-delete-branch info current-prefix-arg)))
    ((remote)
     (when (yes-or-no-p "Remove remote? ")
       (magit-remove-remote info)))))

(defun magit-move-item ()
  (interactive)
  (magit-section-action (item info "move")
    ((branch)
     (call-interactively 'magit-move-branch))
    ((remote)
     (call-interactively 'magit-rename-remote))))

(defmacro magit-visiting-file-item (&rest body)
  `(let ((marker (save-window-excursion
                   (magit-visit-file-item)
                   (set-marker (make-marker) (point)))))
     (save-excursion
       (with-current-buffer (marker-buffer marker)
         (goto-char marker)
         ,@body))))

(defun magit-add-change-log-entry-no-option (&optional other-window)
  "Add a change log entry for current change.
With a prefix argument, edit in other window.
The name of the change log file is set by variable change-log-default-name."
  (interactive "P")
  (if other-window
      (magit-visiting-file-item (add-change-log-entry-other-window))
    (magit-visiting-file-item (add-change-log-entry))))

(defun magit-add-change-log-entry-other-window ()
  (interactive)
  (magit-visiting-file-item (call-interactively 'add-change-log-entry-other-window)))

(eval-after-load 'dired-x
  '(defun magit-dired-jump (&optional other-window)
    "Visit current item.
With a prefix argument, visit in other window."
    (interactive "P")
    (require 'dired-x)
    (magit-section-action (item info "dired-jump")
      ((untracked file)
       (dired-jump other-window (file-truename info)))
      ((diff)
       (dired-jump other-window (file-truename (magit-diff-item-file item))))
      ((hunk)
       (dired-jump other-window
                   (file-truename (magit-diff-item-file
                                   (magit-hunk-item-diff item))))))))

(defun magit-visit-file-item (&optional other-window)
  "Visit current file associated with item.
With a prefix argument, visit in other window."
  (interactive "P")
  (magit-section-action (item info "visit-file")
    ((untracked file)
     (funcall
      (if other-window 'find-file-other-window 'find-file)
      info))
    ((diff)
     (let ((file (magit-diff-item-file item)))
       (cond ((not (file-exists-p file))
              (error "Can't visit deleted file: %s" file))
             ((file-directory-p file)
              (magit-status file))
             (t
              (funcall
               (if other-window 'find-file-other-window 'find-file)
               file)))))
    ((hunk)
     (let ((file (magit-diff-item-file (magit-hunk-item-diff item)))
           (line (magit-hunk-item-target-line item))
           (column (current-column)))
       (if (not (file-exists-p file))
           (error "Can't visit deleted file: %s" file))
       (funcall
        (if other-window 'find-file-other-window 'find-file)
        file)
       (goto-char (point-min))
       (forward-line (1- line))
       (when (> column 0)
         (move-to-column (1- column)))))))

(defun magit-visit-item (&optional other-window)
  "Visit current item.
With a prefix argument, visit in other window."
  (interactive "P")
  (magit-section-action (item info "visit")
    ((untracked file)
     (call-interactively 'magit-visit-file-item))
    ((diff)
     (call-interactively 'magit-visit-file-item))
    ((hunk)
     (call-interactively 'magit-visit-file-item))
    ((commit)
     (magit-show-commit info nil nil 'select))
    ((stash)
     (magit-show-stash info)
     (pop-to-buffer magit-stash-buffer-name))
    ((branch)
     (magit-checkout info))
    ((longer)
     (magit-log-show-more-entries ()))))

(defun magit-show-item-or-scroll-up ()
  (interactive)
  (magit-section-action (item info)
    ((commit)
     (magit-show-commit info #'scroll-up))
    ((stash)
     (magit-show-stash info #'scroll-up))
    (t
     (scroll-up))))

(defun magit-show-item-or-scroll-down ()
  (interactive)
  (magit-section-action (item info)
    ((commit)
     (magit-show-commit info #'scroll-down))
    ((stash)
     (magit-show-stash info #'scroll-down))
    (t
     (scroll-down))))

(defun magit-mark-item (&optional unmark)
  (interactive "P")
  (if unmark
      (magit-set-marked-commit nil)
    (magit-section-action (item info "mark")
      ((commit)
       (magit-set-marked-commit (if (eq magit-marked-commit info)
                                    nil
                                  info))))))

(defun magit-describe-item ()
  (interactive)
  (let ((section (magit-current-section)))
    (message "Section: %s %s-%s %S %S %S"
             (magit-section-type section)
             (magit-section-beginning section)
             (magit-section-end section)
             (magit-section-title section)
             (magit-section-info section)
             (magit-section-context-type section))))

(defun magit-copy-item-as-kill ()
  "Copy sha1 of commit at point into kill ring."
  (interactive)
  (magit-section-action (item info "copy")
    ((commit)
     (kill-new info)
     (message "%s" info))))

(eval-when-compile (require 'server))

(defun magit-server-running-p ()
  "Test whether server is running (works with < 23 as well).

Return values:
  nil              the server is definitely not running.
  t                the server seems to be running.
  something else   we cannot determine whether it's running without using
                   commands which may have to wait for a long time."
  (require 'server)
  (if (functionp 'server-running-p)
      (server-running-p)
    (condition-case nil
        (if server-use-tcp
            (with-temp-buffer
              (insert-file-contents-literally (expand-file-name server-name server-auth-dir))
              (or (and (looking-at "127\\.0\\.0\\.1:[0-9]+ \\([0-9]+\\)")
                       (assq 'comm
                             (process-attributes
                              (string-to-number (match-string 1))))
                       t)
                  :other))
          (delete-process
           (make-network-process
            :name "server-client-test" :family 'local :server nil :noquery t
            :service (expand-file-name server-name server-socket-dir)))
          t)
      (file-error nil))))

(defun magit-interactive-rebase ()
  "Start a git rebase -i session, old school-style."
  (interactive)
  (unless (magit-server-running-p)
    (server-start))
  (let* ((section (get-text-property (point) 'magit-section))
         (commit (and (member 'commit (magit-section-context-type section))
                      (magit-section-info section)))
         (old-editor (getenv "GIT_EDITOR")))
    (if (executable-find "emacsclient")
        (setenv "GIT_EDITOR" (concat (executable-find "emacsclient")
                                     " -s " server-name))
        (message "Cannot find emacsclient, using default git editor, please check you PATH"))
    (unwind-protect
        (magit-run-git-async "rebase" "-i"
                             (or (and commit (concat commit "^"))
                                 (magit-read-rev "Interactively rebase to" (magit-guess-branch))))
      (if old-editor
          (setenv "GIT_EDITOR" old-editor)))))

(define-derived-mode magit-branch-manager-mode magit-mode "Magit Branch"
  "Magit Branches")

(defun magit-quit-window (&optional kill-buffer)
  "Bury the buffer and delete its window.
With a prefix argument, kill the buffer instead."
  (interactive "P")
  (quit-window kill-buffer (selected-window)))

(defun magit--branch-name-at-point ()
  "Get the branch name in the line at point."
  (let ((branch (magit-section-info (magit-current-section))))
    (or branch (error "No branch at point"))))

(defun magit--branches-for-remote-repo (remote)
  "Return a list of remote branch names for REMOTE.
These are the branch names with the remote name stripped."
  (remq nil
        (mapcar (lambda (line)
                  (save-match-data
                    (if (and (not (string-match-p " -> " line))
                             (string-match (concat "^ +" remote "/\\([^ $]+\\)")
                                           line))
                        (match-string 1 line))))
                (magit-git-lines "branch" "-r"))))

(defvar magit-branches-buffer-name "*magit-branches*")

(defun magit--is-branch-at-point-remote ()
  "Return non-nil if the branch at point is a remote tracking branch"
  (magit-remote-part-of-branch (magit--branch-name-at-point)))

(defun magit-remote-part-of-branch (branch)
  (when (string-match-p "^\\(?:refs/\\)?remotes\\/" branch)
    (loop for remote in (magit-git-lines "remote")
          when (string-match-p (format "^\\(?:refs/\\)?remotes\\/%s\\/" (regexp-quote remote)) branch) return remote)))

(defun magit-branch-no-remote (branch)
  (let ((remote (magit-remote-part-of-branch branch)))
    (if remote
        (progn
          ;; This has to match if remote is non-nil
          (assert (string-match (format "^\\(?:refs/\\)?remotes\\/%s\\/\\(.*\\)" (regexp-quote remote)) branch)
                  'show-args "Unexpected string-match failure: %s %s")
          (match-string 1 branch))
      branch)))

(defun magit-wash-branch-line (&optional remote-name)
  (looking-at (concat
               "^\\([ *] \\)"                 ; 1: current branch marker
               "\\(.+?\\) +"                  ; 2: branch name

               "\\(?:"

               "\\([0-9a-fA-F]+\\)"           ; 3: sha1
               " "
               "\\(?:\\["
               "\\([^:\n]+?\\)"               ; 4: tracking (non-greedy + to avoid matching \n)
               "\\(?:: \\)?"
               "\\(?:ahead \\([0-9]+\\)\\)?"  ; 5: ahead
               "\\(?:, \\)?"
               "\\(?:behind \\([0-9]+\\)\\)?" ; 6: behind
               "\\] \\)?"
               "\\(?:.*\\)"                   ; message

               "\\|"                          ; or

               "-> "                          ; the pointer to
               "\\(.+\\)"                     ; 7: a ref

               "\\)\n"))

  (let* ((current-string (match-string 1))
         (branch         (match-string 2))
         (sha1           (match-string 3))
         (tracking       (match-string 4))
         (ahead          (match-string 5))
         (behind         (match-string 6))
         (other-ref      (match-string 7))
         (current (string-match-p "^\\*" current-string)))

    ; the current line is deleted before being reconstructed
    (delete-region (point)
                   (line-beginning-position 2))

    (magit-with-section branch 'branch
      (magit-set-section-info branch)
      (insert-before-markers
       ; sha1
       (propertize (or sha1
                       (make-string magit-sha1-abbrev-length ? ))
                   'face 'magit-log-sha1)
       " "
       ; current marker
       (if current
           "# "
         "  ")
       ; branch name
       (apply 'propertize (magit-branch-no-remote branch)
              (if current
                  '(face magit-branch)))
       ; other ref that this branch is pointing to
       (if other-ref
           (concat " -> " (substring other-ref (+ 1 (length remote-name))))
         "")
       ; tracking information
       (if (and tracking
                (equal (magit-remote-branch-for branch t)
                       (concat "refs/remotes/" tracking)))
           (concat " ["
                   ; getting rid of the tracking branch name if it is the same as the branch name
                   (let* ((tracking-remote (magit-get "branch" branch "remote"))
                          (tracking-branch (substring tracking (+ 1 (length tracking-remote)))))
                     (propertize (if (string= branch tracking-branch)
                                     (concat "@ " tracking-remote)
                                   (concat tracking-branch " @ " tracking-remote))
                                 'face 'magit-log-head-label-remote))
                   ; ahead/behind information
                   (if (or ahead
                           behind)
                       ": "
                     "")
                   (if ahead
                       (concat "ahead "
                               (propertize ahead
                                           'face (if current
                                                     'magit-branch))
                               (if behind
                                   ", "
                                 ""))
                     "")
                   (if behind
                       (concat "behind "
                               (propertize behind
                                           'face 'magit-log-head-label-remote))
                     "")
                   "]")
         "")
       "\n"))))

(defun magit-wash-remote-branches-group (group)
  (let* ((remote-name (first group))
         (url (magit-get "remote" remote-name "url"))
         (push-url (magit-get "remote" remote-name "pushurl"))
         (urls (concat url (if push-url
                               (concat ", "push-url)
                             "")))
         (marker (second group)))

    (magit-with-section (concat "remote:" remote-name) 'remote
      (magit-set-section-info remote-name)
      (insert-before-markers (propertize (format "%s (%s):" remote-name urls) 'face 'magit-section-title) "\n")
      (magit-wash-branches-between-point-and-marker marker remote-name))
    (insert-before-markers "\n")))

(defun magit-wash-branches-between-point-and-marker (marker &optional remote-name)
  (save-restriction
    (narrow-to-region (point) marker)
    (magit-wash-sequence
     (if remote-name
         (apply-partially 'magit-wash-branch-line remote-name)
       #'magit-wash-branch-line))))

(defun magit-wash-branches ()
  ;; get the names of the remotes
  (let* ((remotes (magit-git-lines "remote"))
         ;; get the location of remotes in the buffer
         (markers
          (append (mapcar (lambda (remote)
                            (save-excursion
                              (when (search-forward-regexp
                                     (concat "^  remotes\\/" remote) nil t)
                                (beginning-of-line)
                                (point-marker))))
                          remotes)
                  (list (save-excursion
                          (goto-char (point-max))
                          (point-marker)))))
         ;; list of remote elements to display in the buffer
         (remote-groups (loop for remote in remotes
                              for end-markers on (cdr markers)
                              for marker = (loop for x in end-markers thereis x)
                              collect (list remote marker))))

    ;; actual displaying of information
    (magit-with-section "local" nil
      (insert-before-markers (propertize "Local:" 'face 'magit-section-title) "\n")
      (magit-set-section-info ".")
      (magit-wash-branches-between-point-and-marker
       (loop for x in markers thereis x)))

    (insert-before-markers "\n")

    (mapc 'magit-wash-remote-branches-group remote-groups)

    ;; make sure markers point to nil so that they can be garbage collected
    (mapc (lambda (marker)
            (when marker
             (set-marker marker nil)))
          markers)))

(defun magit-refresh-branch-manager ()
  (magit-create-buffer-sections
    (magit-git-section "branches" nil 'magit-wash-branches
                       "branch"
                       "-vva"
                       (format "--abbrev=%s" magit-sha1-abbrev-length))))

(magit-define-command branch-manager ()
  (interactive)
  (let ((topdir (magit-get-top-dir default-directory)))
    (magit-buffer-switch magit-branches-buffer-name)
    (magit-mode-init topdir 'magit-branch-manager-mode #'magit-refresh-branch-manager)))

(defun magit-change-what-branch-tracks ()
  "Change which remote branch the current branch tracks."
  (interactive)
  (if (magit--is-branch-at-point-remote)
      (error "Cannot modify a remote branch"))
  (let* ((local-branch (magit--branch-name-at-point))
         (new-tracked (magit-read-rev  "Change tracked branch to"
                                       nil
                                       (lambda (ref)
                                         (not (string-match-p "refs/remotes/"
                                                              ref)))))
         new-remote new-branch)
    (unless (string= (or new-tracked "") "")
      (cond (;; Match refs that are unknown in the local repository if
             ;; `magit-remote-ref-format' is set to
             ;; `name-then-remote'. Can be useful if you want to
             ;; create a new branch in a remote repository.
             (string-match "^\\([^ ]+\\) +(\\(.+\\))$" ; 1: branch name; 2: remote name
                           new-tracked)
             (setq new-remote (match-string 2 new-tracked)
                   new-branch (concat "refs/heads/" (match-string 1 new-tracked))))
            ((string-match "^\\(?:refs/remotes/\\)?\\([^/]+\\)/\\(.+\\)" ; 1: remote name; 2: branch name
                           new-tracked)
             (setq new-remote (match-string 1 new-tracked)
                   new-branch (concat "refs/heads/" (match-string 2 new-tracked))))
            (t (error "Cannot parse the remote and branch name"))))
    (magit-set new-remote "branch" local-branch "remote")
    (magit-set new-branch "branch" local-branch "merge")
    (magit-branch-manager)
    (if (string= (magit-get-current-branch) local-branch)
        (magit-refresh-buffer (magit-find-status-buffer default-directory)))))

(defvar magit-ediff-file)

(defun magit-interactive-resolve (file)
  (require 'ediff)
  (let ((merge-status (magit-git-string "ls-files" "-u" "--" file))
        (base-buffer (generate-new-buffer (concat file ".base")))
        (our-buffer (generate-new-buffer (concat file ".current")))
        (their-buffer (generate-new-buffer (concat file ".merged")))
        (windows (current-window-configuration)))
    (if (null merge-status)
        (error "Cannot resolve %s" file))
    (with-current-buffer base-buffer
      (if (string-match "^[0-9]+ [0-9a-f]+ 1" merge-status)
          (insert (magit-git-output `("cat-file" "blob" ,(concat ":1:" file))))))
    (with-current-buffer our-buffer
      (if (string-match "^[0-9]+ [0-9a-f]+ 2" merge-status)
          (insert (magit-git-output `("cat-file" "blob" ,(concat ":2:" file)))))
      (let ((buffer-file-name file))
        (normal-mode)))
    (with-current-buffer their-buffer
      (if (string-match "^[0-9]+ [0-9a-f]+ 3" merge-status)
          (insert (magit-git-output `("cat-file" "blob" ,(concat ":3:" file)))))
      (let ((buffer-file-name file))
        (normal-mode)))
    ;; We have now created the 3 buffer with ours, theirs and the ancestor files
    (with-current-buffer (ediff-merge-buffers-with-ancestor our-buffer their-buffer base-buffer)
      (make-local-variable 'magit-ediff-file)
      (setq magit-ediff-file file)
      (make-local-variable 'magit-ediff-windows)
      (setq magit-ediff-windows windows)
      (make-local-variable 'ediff-quit-hook)
      (add-hook 'ediff-quit-hook
                (lambda ()
                  (let ((buffer-A ediff-buffer-A)
                        (buffer-B ediff-buffer-B)
                        (buffer-C ediff-buffer-C)
                        (buffer-Ancestor ediff-ancestor-buffer)
                        (file magit-ediff-file)
                        (file-buffer)
                        (windows magit-ediff-windows))
                    (ediff-cleanup-mess)
                    (find-file file)
                    (setq file-buffer (current-buffer))
                    (erase-buffer)
                    (insert-buffer-substring buffer-C)
                    (kill-buffer buffer-A)
                    (kill-buffer buffer-B)
                    (kill-buffer buffer-C)
                    (when (bufferp buffer-Ancestor) (kill-buffer buffer-Ancestor))
                    (set-window-configuration windows)
                    (magit-save-some-buffers
                     "Conflict resolution finished; you may save the buffer"
                     (lambda () (eq (current-buffer) file-buffer)))))))))

(defun magit-interactive-resolve-item ()
  (interactive)
  (magit-section-action (item info "resolv")
    ((diff)
     (magit-interactive-resolve (cadr info)))))

(defun magit-submodule-update (&optional init)
  "Update the submodule of the current git repository
With a prefix arg, do a submodule update --init."
  (interactive "P")
  (let ((default-directory (magit-get-top-dir default-directory)))
    (apply #'magit-run-git-async "submodule" "update" (if init '("--init") ()))))

(defun magit-submodule-update-init ()
  "Update and init the submodule of the current git repository."
  (interactive)
  (magit-submodule-update t))

(defun magit-submodule-init ()
  "Initialize the submodules"
  (interactive)
  (let ((default-directory (magit-get-top-dir default-directory)))
    (magit-run-git-async "submodule" "init")))

(defun magit-submodule-sync ()
  "Synchronizes submodule's remote URL configuration."
  (interactive)
  (let ((default-directory (magit-get-top-dir default-directory)))
    (magit-run-git-async "submodule" "sync")))

(defun magit-run-git-gui ()
  "Run `git gui' for the current git repository."
  (interactive)
  (let* ((default-directory (magit-get-top-dir default-directory)))
    (magit-start-process "Git Gui" nil magit-git-executable "gui")))

(defun magit-run-gitk ()
  "Run `gitk --all' for the current git repository."
  (interactive)
  (let ((default-directory (magit-get-top-dir default-directory)))
    (cond
     ((eq system-type 'windows-nt)
      ;; Gitk is a shell script, and Windows doesn't know how to
      ;; "execute" it.  The Windows version of Git comes with an
      ;; implementation of "sh" and everything else it needs, but
      ;; Windows users might not have added the directory where it's
      ;; installed to their path
      (let ((git-bin-dir (file-name-directory magit-gitk-executable))
            (exec-path exec-path)
            (process-environment process-environment))
        (when git-bin-dir
          ;; Adding it onto the end so that anything the user
          ;; specified will get tried first.  Emacs looks in
          ;; exec-path; PATH is the environment variable inherited by
          ;; the process.  I need to change both.
          (setq exec-path (append exec-path (list git-bin-dir)))
          (push (format "PATH=%s;%s"
                        (getenv "PATH")
                        (replace-regexp-in-string "/" "\\\\" git-bin-dir))
                process-environment))
        (magit-start-process "Gitk" nil "sh" magit-gitk-executable "--all")))
     (t
      (magit-start-process "Gitk" nil magit-gitk-executable "--all")))))

(defun magit-load-config-extensions ()
  "Try to load magit extensions that are defined at git config layer.
This can be added to `magit-mode-hook' for example"
  (dolist (ext (magit-get-all "magit.extension"))
    (let ((sym (intern (format "magit-%s-mode" ext))))
      (when (and (fboundp sym)
                 (not (eq sym 'magit-wip-save-mode)))
        (funcall sym 1)))))

(provide 'magit)

;; rest of magit core
(require 'magit-key-mode)
(require 'magit-bisect)

;;; magit.el ends here<|MERGE_RESOLUTION|>--- conflicted
+++ resolved
@@ -3932,32 +3932,20 @@
 ;;; Remotes
 
 (defun magit-add-remote (remote url)
-<<<<<<< HEAD
-  "Add a remote and fetch it.
-=======
   "Add the REMOTE and fetch it.
->>>>>>> 9a7a7b88
 \('git remote add REMOTE URL')."
   (interactive (list (read-string "Add remote: ")
                      (read-string "URL: ")))
   (magit-run-git "remote" "add" "-f" remote url))
 
 (defun magit-remove-remote (remote)
-<<<<<<< HEAD
-  "Delete a remote.
-=======
   "Delete the REMOTE.
->>>>>>> 9a7a7b88
 \('git remote rm REMOTE')."
   (interactive (list (magit-read-remote "Remote to delete")))
   (magit-run-git "remote" "rm" remote))
 
 (defun magit-rename-remote (old new)
-<<<<<<< HEAD
-  "Rename a remote.
-=======
   "Rename remote OLD to NEW.
->>>>>>> 9a7a7b88
 \('git remote rename OLD NEW')."
   (interactive (list (magit-read-remote "Old name")
                      (read-string "New name: ")))
@@ -3991,12 +3979,8 @@
 ;;; Rebasing
 
 (defun magit-rebase-info ()
-<<<<<<< HEAD
-  "Return a list indicating the state of an in-progress rebase, if any."
-=======
   "Return a list indicating the state of an in-progress rebase.
 If there is no rebase in progress return nil."
->>>>>>> 9a7a7b88
   (let ((git-dir (magit-git-dir)))
     (cond ((file-exists-p (concat git-dir "rebase-merge"))
            (list
