;;; magit.el --- control Git from Emacs

;; Copyright (C) 2008-2013  The Magit Project Developers.
;;
;; For a full list of contributors, see the AUTHORS.md file
;; at the top-level directory of this distribution and at
;; https://raw.github.com/magit/magit/master/AUTHORS.md

;; Author: Marius Vollmer <marius.vollmer@gmail.com>
;; Maintainers:
;;	Jonas Bernoulli   <jonas@bernoul.li>
;;	Nicolas Dudebout  <nicolas.dudebout@gatech.edu>
;;	Rémi Vanicat      <vanicat@debian.org>
;;	Yann Hodique      <yann.hodique@gmail.com>
;; Former-Maintainers:
;;	Peter J. Weisberg <pj@irregularexpressions.net>
;;	Phil Jackson      <phil@shellarchive.co.uk>

;; Keywords: vc tools
;; Package: magit
;; Package-Requires: ((cl-lib "0.3") (git-commit-mode "0.14.0") (git-rebase-mode "0.14.0"))

;; Magit requires at least GNU Emacs 23.2 and Git 1.7.2.5.
;; These are the versions shipped by Debian oldstable (6.0, Squeeze).

;; Contains code from GNU Emacs <https://www.gnu.org/software/emacs/>,
;; released under the GNU General Public License version 3 or later.

;; Magit is free software; you can redistribute it and/or modify it
;; under the terms of the GNU General Public License as published by
;; the Free Software Foundation; either version 3, or (at your option)
;; any later version.
;;
;; Magit is distributed in the hope that it will be useful, but WITHOUT
;; ANY WARRANTY; without even the implied warranty of MERCHANTABILITY
;; or FITNESS FOR A PARTICULAR PURPOSE.  See the GNU General Public
;; License for more details.
;;
;; You should have received a copy of the GNU General Public License
;; along with Magit.  If not, see <http://www.gnu.org/licenses/>.

;;; Commentary:

;; Invoking the magit-status function will show a buffer with the
;; status of the current git repository and its working tree.  That
;; buffer offers key bindings for manipulating the status in simple
;; ways.
;;
;; The status buffer mainly shows the difference between the working
;; tree and the index, and the difference between the index and the
;; current HEAD.  You can add individual hunks from the working tree
;; to the index, and you can commit the index.
;;
;; See the Magit User Manual for more information.

;;; Code:

(defvar magit-version 'undefined
  "The version of Magit that you're using.
Use the function by the same name instead of this variable.")
;; The value is set at the end of this file, using the
;; function `magit-version' which is also defined there.

(when (version< emacs-version "23.2")
  (error "Magit requires at least GNU Emacs 23.2"))

(require 'git-commit-mode)
(require 'git-rebase-mode)

(require 'ansi-color)
(require 'cl-lib)
(require 'diff-mode)
(require 'easymenu)
(require 'epa)
(require 'grep)
(require 'ring)
(require 'server)

(eval-when-compile
  (require 'dired)
  (require 'dired-x)
  (require 'ediff)
  (require 'eshell)
  (require 'ido)
  (require 'iswitchb)
  (require 'package nil t)
  (require 'view))

(declare-function dired-jump 'dired-x)
(declare-function dired-uncache 'dired)
(declare-function ediff-cleanup-mess 'ediff)
(declare-function eshell-parse-arguments 'eshell)
(declare-function ido-completing-read 'ido)
(declare-function iswitchb-read-buffer 'iswitchb)
(declare-function magit--bisect-info-for-status 'magit-bisect)
(declare-function magit--bisecting-p 'magit-bisect)
(declare-function package-desc-vers 'package)
(declare-function package-desc-version 'package)
(declare-function package-version-join 'package)
(declare-function view-mode 'view)

(defvar magit-custom-options)
(defvar magit-log-buffer-name)
(defvar magit-reflog-buffer-name)
(defvar package-alist)

;;; Compatibility
;;;; Emacs

(eval-and-compile

  ;; Added in Emacs 24.3 (mirrors/emacs@b335efc3).
  (unless (fboundp 'setq-local)
    (defmacro setq-local (var val)
      "Set variable VAR to value VAL in current buffer."
      (list 'set (list 'make-local-variable (list 'quote var)) val)))

  ;; Added in Emacs 24.3 (mirrors/emacs@b335efc3).
  (unless (fboundp 'defvar-local)
    (defmacro defvar-local (var val &optional docstring)
      "Define VAR as a buffer-local variable with default value VAL.
Like `defvar' but additionally marks the variable as being automatically
buffer-local wherever it is set."
      (declare (debug defvar) (doc-string 3))
      (list 'progn (list 'defvar var val docstring)
            (list 'make-variable-buffer-local (list 'quote var)))))

  )


;;; Options
;;;; Setters

(defun magit-set-variable-and-refresh (symbol value)
  "Set SYMBOL to VALUE and call `magit-refresh-all'."
  (set-default symbol value)
  ;; If magit isn't fully loaded yet no buffer that might
  ;; need refreshing can exist and we can take a shortcut.
  (when (featurep 'magit)
    (magit-refresh-all)))

(defun magit-set-default-diff-options (symbol value)
  "Set the default for `magit-diff-options' based on popup value.
Also set the local value in all Magit buffers and refresh them.
\n(fn)" ; The arguments are an internal implementation detail.
  (interactive (list 'magit-diff-options magit-custom-options))
  (set-default symbol value)
  (when (featurep 'magit)
    (dolist (buffer (buffer-list))
      (when (derived-mode-p 'magit-mode)
        (with-current-buffer buffer
          (with-no-warnings
            (setq-local magit-diff-options value))
          (magit-refresh-buffer))))))

;;;; Variables

(defgroup magit nil
  "Controlling Git from Emacs."
  :prefix "magit-"
  :group 'tools)

(custom-add-to-group 'magit 'git-commit 'custom-group)
(custom-add-to-group 'magit 'git-rebase 'custom-group)
(custom-add-to-group 'magit 'vc-follow-symlinks 'custom-variable)

(defcustom magit-git-executable "git"
  "The name of the Git executable."
  :group 'magit
  :type 'string)

(defcustom magit-gitk-executable (executable-find "gitk")
  "The Gitk executable."
  :group 'magit
  :type 'string)

(defcustom magit-emacsclient-executable
  (let ((version (format "%s.%s"
                         emacs-major-version
                         emacs-minor-version)))
    (or (let ((exec-path (list (expand-file-name "bin" invocation-directory)
                               invocation-directory)))
          (or (executable-find (format "emacsclient-%s" version))
              (executable-find (format "emacsclient-%s.exe" version))
              (executable-find "emacsclient")
              (executable-find "emacsclient.exe")))
        (executable-find (format "emacsclient-%s" version))
        (executable-find (format "emacsclient-%s.exe" version))
        (executable-find "emacsclient")
        (executable-find "emacsclient.exe")))
  "The Emacsclient executable.

The default value is the full path to the emacsclient executable
located in the same directory as the executable of the current
Emacs instance.  If the emacsclient cannot be located in that
directory then the first executable found anywhere on the
`exec-path' is used instead.

If no executable can be located then nil becomes the default
value, and some important Magit commands will fallback to an
alternative code path.  However `magit-interactive-rebase'
will stop working at all."
  :group 'magit
  :type '(choice (string :tag "Executable")
                 (const :tag "Don't use Emacsclient" nil)))

(defcustom magit-quote-curly-braces
  (and (eq system-type 'windows-nt)
       (let ((case-fold-search t))
         (string-match-p "cygwin" magit-git-executable))
       t)
  "Whether curly braces should be quoted when calling git.
This may be necessary when using Windows.  On all other system
types this must always be nil.

We are not certain when quoting is needed, but it appears it is
needed when using Cygwin Git but not when using stand-alone Git.
The default value is set based on that assumptions.  If this
turns out to be wrong you can customize this option but please
also comment on issue #816."
  :group 'magit
  :set-after '(magit-git-executable)
  :type 'boolean)

(defcustom magit-repo-dirs nil
  "Directories containing Git repositories.
Magit will look into these directories for Git repositories and
offer them as choices for `magit-status'."
  :group 'magit
  :type '(repeat string))

(defcustom magit-repo-dirs-depth 3
  "The maximum depth to look for Git repos.
When looking for a Git repository below the directories in
`magit-repo-dirs', Magit will only descend this many levels
deep."
  :group 'magit
  :type 'integer)

(defcustom magit-set-upstream-on-push nil
  "Whether `magit-push' may use --set-upstream when pushing a branch.
This only applies if the branch does not have an upstream set yet.

nil        don't use --set-upstream.
t          ask if --set-upstream should be used.
`dontask'  always use --set-upstream.
`refuse'   refuse to push unless a remote branch has already been set.

--set-upstream is supported with git > 1.7.0"
  :group 'magit
  :type '(choice (const :tag "Never" nil)
                 (const :tag "Ask" t)
                 (const :tag "Ask if not set" askifnotset)
                 (const :tag "Refuse" refuse)
                 (const :tag "Always" dontask)))

(defcustom magit-refresh-file-buffer-hook
  '(magit-revert-buffer)
  "List of functions to be called to refresh a file visiting buffer.

After many Magit commands, this hook is run for each file
visiting buffer inside the current git repository.

The functions are called without any arguments and with the the
file buffer current.  They have to ensure the same buffer is
still current when they return which can be easily done using:

  (with-current-buffer (current-buffer) DO-STUFF)"
  :group 'magit
  :type 'hook
  :options '(magit-revert-buffer magit-update-vc-modeline))

(defcustom magit-save-some-buffers t
  "Whether \\[magit-status] saves modified buffers before running.

nil        don't save buffers.
t          ask which buffers to save.
`dontask'  save all buffers without asking."
  :group 'magit
  :type '(choice (const :tag "Never" nil)
                 (const :tag "Ask" t)
                 (const :tag "Save without asking" dontask)))

(defcustom magit-save-some-buffers-predicate
  'magit-save-buffers-predicate-tree-only
  "A predicate function to decide whether to save a buffer.

Used by function `magit-save-some-buffers' when the variable of
the same name is non-nil."
  :group 'magit
  :type '(radio (function-item magit-save-buffers-predicate-tree-only)
                (function-item magit-save-buffers-predicate-all)
                (function :tag "Other")))

(defcustom magit-default-tracking-name-function
  'magit-default-tracking-name-remote-plus-branch
  "Function used to generate default tracking branch names
when doing a \\[magit-checkout].

The default is `magit-default-tracking-name-remote-plus-branch',
which generates a tracking name of the form \"REMOTE-BRANCHNAME\"."
  :group 'magit
  :type '(radio (function-item magit-default-tracking-name-remote-plus-branch)
                (function-item magit-default-tracking-name-branch-only)
                (function :tag "Other")))

(defcustom magit-commit-mode-show-buttons t
  "Whether to show navigation buttons in the *magit-commit* buffer."
  :group 'magit
  :type 'boolean)

(defcustom magit-merge-warn-dirty-worktree t
  "Whether to issue a warning when attempting to start a merge in a dirty worktree."
  :group 'magit
  :type 'boolean
  :package-version '(magit . "1.3.0"))

(defcustom magit-sha1-abbrev-length 7
  "The number of digits to show when a sha1 is displayed in abbreviated form."
  :group 'magit
  :type 'integer)

(defcustom magit-log-cutoff-length 100
  "The maximum number of commits to show in the log and whazzup buffers."
  :group 'magit
  :type 'integer)

(defcustom magit-log-infinite-length 99999
  "Number of log used to show as maximum for `magit-log-cutoff-length'."
  :group 'magit
  :type 'integer)

(defcustom magit-log-auto-more nil
  "Insert more log entries automatically when moving past the last entry.

Only considered when moving past the last entry with
`magit-goto-*-section' commands."
  :group 'magit
  :type 'boolean)

(defcustom magit-log-show-author-date t
  "Show author and date for each commit in short log mode."
  :group 'magit
  :type 'boolean)

(defcustom magit-log-author-date-max-length 25
  "The maximum width of the author-date margin in log buffers."
  :type 'integer
  :group 'magit)

(defcustom magit-log-show-gpg-status nil
  "Display signature verification information as part of the log."
  :group 'magit
  :type 'boolean)

(defcustom magit-mode-hook nil
  "Hook run when entering a Magit mode derived mode."
  :group 'magit
  :type 'hook)

(defcustom magit-status-insert-sections-hook
  '(magit-insert-status-local-line
    magit-insert-status-remote-line
    magit-insert-status-head-line
    magit-insert-status-tags-line
    magit-insert-status-merge-line
    magit-insert-status-rebase-lines
    magit-insert-empty-line
    magit-insert-stashes
    magit-insert-untracked-files
    magit-insert-pending-changes
    magit-insert-pending-commits
    magit-insert-unstaged-changes
    magit-insert-staged-changes
    magit-insert-unpulled-commits
    magit-insert-unpushed-commits)
  "Hook run to insert sections into the status buffer.

This option allows reordering the sections and adding sections
that are by default displayed in other Magit buffers.  Doing the
latter is currently not recommended because not all functions
that insert sections have been adapted yet.  Only inserters that
take no argument can be used and some functions exist that begin
with the `magit-insert-' prefix but do not insert a section.

Note that there are already plans to improve this and to add
similar hooks for other Magit modes."
  :group 'magit
  :type 'hook)

(defcustom magit-status-tags-line-subject 'head
  "Whether tag or head is the subject on tags line in status buffer.

This controls how the words \"ahead\" and \"behind\" are used on
the tags line in the status buffer.  The tags line does not
actually display complete sentences, but when thinking about when
to use which term, it helps imagining it did.  This option
controls whether the tag names should be considered the subjects
or objects in these sentences.

`tag'   The previous tag is *behind* HEAD by N commits.
        The next tag is *ahead* of HEAD by N commits.
`head'  HEAD is *ahead* of the previous tag by N commits.
        HEAD is *behind* the next tag by N commits.

If the value is `tag' the commit counts are fontified; otherwise
they are not (due to semantic considerations)."
  :group 'magit
  :type '(choice (const :tag "tags are the subjects" tag)
                 (const :tag "head is the subject" head)))

(defcustom magit-status-verbose-untracked t
  "Whether to show the contents of or just the untracked directory."
  :group 'magit
  :type '(choice (const :tag "show only directory" nil)
                 (const :tag "show directory contents" t)))

(defcustom magit-process-popup-time -1
  "Popup the process buffer if a command takes longer than this many seconds."
  :group 'magit
  :type '(choice (const :tag "Never" -1)
                 (const :tag "Immediately" 0)
                 (integer :tag "After this many seconds")))

(defcustom magit-revert-item-confirm t
  "Require acknowledgment before reverting an item."
  :group 'magit
  :type 'boolean)

(defcustom magit-remote-ref-format 'remote-slash-branch
  "How to format refs when autocompleting, in particular for remotes.

Autocompletion is used by functions like `magit-checkout',
`magit-interactive-rebase' and others which offer branch name
completion.

`remote-slash-branch'  Format refs as \"remote/branch\".
`branch-then-remote'   Format refs as \"branch (remote)\"."
  :group 'magit
  :type '(choice (const :tag "branch (remote)" branch-then-remote)
                 (const :tag "remote/branch" remote-slash-branch))
  :package-version '(magit . "1.3.0"))

(defcustom magit-process-connection-type (not (eq system-type 'cygwin))
  "Connection type used for the git process.

If nil, use pipes: this is usually more efficient, and works on Cygwin.
If t, use ptys: this enables magit to prompt for passphrases when needed."
  :group 'magit
  :type '(choice (const :tag "pipe" nil)
                 (const :tag "pty" t)))

(defcustom magit-process-yes-or-no-prompt-regexp
   " [\[(]\\([Yy]\\(?:es\\)?\\)[/|]\\([Nn]o?\\)[\])] ?[?:] ?$"
  "Regexp matching Yes-or-No prompts of git and its subprocesses."
  :group 'magit
  :type 'regexp)

(defcustom magit-process-password-prompt-regexps
  '("^\\(Enter \\)?[Pp]assphrase\\( for \\(RSA \\)?key '.*'\\)?: ?$"
    "^\\(Enter \\)?[Pp]assword\\( for '.*'\\)?: ?$"
    "^.*'s password: ?$"
    "^Yubikey for .*: ?$")
  "List of regexps matching password prompts of git and its subprocesses."
  :group 'magit
  :type '(repeat (regexp)))

(defcustom magit-process-username-prompt-regexps
  '("^Username for '.*': ?$")
  "List of regexps matching username prompts of git and its subprocesses."
  :group 'magit
  :type '(repeat (regexp)))

(defconst magit-server-window-type
  '(choice
    (const :tag "Use selected window"
           :match (lambda (widget value)
                    (not (functionp value)))
           nil)
    (function-item :tag "Display in new frame" switch-to-buffer-other-frame)
    (function-item :tag "Use pop-to-buffer" pop-to-buffer)
    (function :tag "Other function")))

(defcustom magit-server-window-for-commit 'pop-to-buffer
  "Function used to select a window for displaying commit message buffers.
It should take one argument (a buffer) and display and select it.
A common value is `pop-to-buffer'.  It can also be nil in which
case the selected window is used."
  :group 'magit
  :type magit-server-window-type)

(defcustom magit-server-window-for-rebase server-window
  "Function used to select a window for displaying interactive rebase buffers.
It should take one argument (a buffer) and display and select it.
A common value is `pop-to-buffer'.  It can also be nil in which
case the selected window is used."
  :group 'magit
  :type magit-server-window-type
  :set-after '(server-window))

(defcustom magit-completing-read-function 'magit-builtin-completing-read
  "Function to be called when requesting input from the user."
  :group 'magit
  :type '(radio (function-item magit-iswitchb-completing-read)
                (function-item magit-ido-completing-read)
                (function-item magit-builtin-completing-read)
                (function :tag "Other")))

(defcustom magit-status-buffer-switch-function 'pop-to-buffer
  "Function for `magit-status' to use for switching to the status buffer.

The function is given one argument, the status buffer."
  :group 'magit
  :type '(radio (function-item switch-to-buffer)
                (function-item pop-to-buffer)
                (function :tag "Other")))

(defcustom magit-restore-window-configuration nil
  "Whether quitting a Magit buffer restores previous window configuration.

Function `magit-display-mode-buffer' is used to display and
select Magit buffers.  Unless the buffer was already displayed in
a window of the selected frame it also stores the previous window
configuration.  If this option is non-nil that configuration will
later be restored by `magit-quit-window', provided the buffer has
not since been displayed in another frame.

This works best when only two windows are usually displayed in a
frame.  If this isn't the case setting this to t might often lead
to undesirable behaviour.  Also quitting a Magit buffer while
another Magit buffer that was created earlier is still displayed
will cause that buffer to be hidden, which might or might not be
what you want."
  :group 'magit
  :type 'boolean)

(defcustom magit-rewrite-inclusive t
  "Whether magit includes the selected base commit in a rewrite operation.

t means both the selected commit as well as any subsequent
commits will be rewritten.  This is magit's default behaviour,
equivalent to 'git rebase -i ${REV}~1'

  A'---B'---C'---D'
  ^

nil means the selected commit will be literally used as 'base',
so only subsequent commits will be rewritten.  This is consistent
with git-rebase, equivalent to 'git rebase -i ${REV}', yet more
cumbersome to use from the status buffer.

  A---B'---C'---D'
  ^"
  :group 'magit
  :type '(choice (const :tag "Always" t)
                 (const :tag "Never" nil)
                 (const :tag "Ask"   ask)))

(defcustom magit-highlight-whitespace t
  "Specify where to highlight whitespace errors.
See `magit-highlight-trailing-whitespace',
`magit-highlight-indentation'.  The symbol t means in all diffs,
`status' means only in the status buffer, and nil means nowhere."
  :group 'magit
  :type '(choice (const :tag "Always" t)
                 (const :tag "Never" nil)
                 (const :tag "In status buffer" status))
  :set 'magit-set-variable-and-refresh)

(defcustom magit-highlight-trailing-whitespace t
  "Whether to highlight whitespace at the end of a line in diffs.
Used only when `magit-highlight-whitespace' is non-nil."
  :group 'magit
  :type 'boolean
  :set 'magit-set-variable-and-refresh)

(defcustom magit-highlight-indentation nil
  "Highlight the \"wrong\" indentation style.
Used only when `magit-highlight-whitespace' is non-nil.

The value is a list of cons cells.  The car is a regular
expression, and the cdr is the value that applies to repositories
whose directory matches the regular expression.  If more than one
item matches, then the *last* item in the list applies.  So, the
default value should come first in the list.

If the value is `tabs', highlight indentation with tabs.  If the
value is an integer, highlight indentation with at least that
many spaces.  Otherwise, highlight neither."
  :group 'magit
  :type `(repeat (cons (string :tag "Directory regexp")
                       (choice (const :tag "Tabs" tabs)
                               (integer :tag "Spaces" :value ,tab-width)
                               (const :tag "Neither" nil))))
  :set 'magit-set-variable-and-refresh)

(defcustom magit-diff-options nil
  "Git options used to display diffs.
For more information about the options see man:git-diff.
This variable can be conveniently set in Magit buffers
using `magit-key-mode-popup-diff-options' (bound to \
\\<magit-mode-map>\\[magit-key-mode-popup-diff-options])."
  :group 'magit
  :type '(set :greedy t
              (const :tag
                     "--minimal              Show smallest possible diff"
                     "--minimal")
              (const :tag
                     "--patience             Use patience diff algorithm"
                     "--patience")
              (const :tag
                     "--histogram            Use histogram diff algorithm"
                     "--histogram")
              (const :tag
                     "--ignore-space-change  Ignore whitespace changes"
                     "--ignore-space-change")
              (const :tag
                     "--ignore-all-space     Ignore all whitespace"
                     "--ignore-all-space")
              (const :tag
                     "--function-context     Show surrounding functions"
                     "--function-context"))
  :set 'magit-set-default-diff-options)

(put 'magit-diff-options 'permanent-local t)

(defcustom magit-diff-refine-hunk nil
  "Show fine (word-granularity) differences within diff hunks.

There are three possible settings:

nil    never show fine differences
t      show fine differences for the selected diff hunk only
`all'  show fine differences for all displayed diff hunks"
  :group 'magit
  :type '(choice (const :tag "Never" nil)
                 (const :tag "Selected only" t)
                 (const :tag "All" all))
  :set 'magit-set-variable-and-refresh)

(defcustom magit-diff-use-overlays t
  "Whether to use overlays to highlight various diffs components.

Visualizing added and removed lines in diffs using the background
color conflicts with also using the background color to highlight
the current item.  This can be overcome by using overlays in both
cases - but this comes with a performance penalty, which might or
might not be noticable.

When the background color is used in both cases then using text
properties for changes lines is not an option because overlays
always override text properties and that would cause the changed
lines inside the selected hunk to lose their distinct look.  This
also effects diff hunk and diff file headers, but that isn't as
severe.

Multiple solutions to this problem exist:

1. Use overlays with a higher priority than the highlighting to
   set the background color of added/remove lines.  When this
   option is non-nil (the default) this is exactly what is done.

2. Highlight the current item with something other than the
   background color.  One possibility is to make the selected
   item bold, which is quiet ugly but always works.

   This used to be the default and we relied on theme authors or
   the user herself to override this using the third option below.

   Setting this option to nil causes `magit-item-hightlight's
   default to use bold for highlighting.  (It's default is set
   after the possibly customized value of this option is set.)

3. Use the foreground color to give added/removed lines a distinct
   look and continue to use the background color for highlighting
   the selected item.

Both the first and third option are visually appealing.  While
the first is the default, the third is actually the preferred
option because it not only looks okay but also doesn't come with
a performance penaltiy.

Because using overlays is less efficient than using properties
the first (and default) option is not a good fit when you often
deal with large diffs.  In that case you either have to live with
the the performance issue, use the second option, or take the
time to implement the third for the theme you are using yourself.

The faces involved in this are `magit-item-highlight',
`magit-diff-add', `magit-diff-del', `magit-diff-none',
`magit-diff-hunk-header' and `magit-diff-file-header'."
  :group 'magit
  :type 'boolean)

(defcustom magit-expand-staged-on-commit nil
  "Whether to expand staged changes when creating a commit.
When this is non-nil and the current buffer is the status buffer
expand the section containing staged changes.  If this is `full'
always expand all subsections; if it is t subsections that were
previously hidden remain hidden.

In the event that expanding very large patches takes a long time
\\<global-map>\\[keyboard-quit] can be used to abort that step.
This is especially useful when you would normally not look at the
changes, e.g. because you are committing some binary files."
  :group 'magit
  :type '(choice (const :tag "Expand all subsections" full)
                 (const :tag "Expand top section" t)
                 (const :tag "Don't expand" nil)))

;; Not an option to avoid advertising it.
(defvar magit-rigid-key-bindings nil
  "Use rigid key bindings instead of thematic key popups.
If you enable this a lot of functionality is lost.  You most
likely don't want that.  This variable only has an effect if
set before loading libary `magit'.")

;;;; Faces

(defgroup magit-faces nil
  "Customize the appearance of Magit."
  :prefix "magit-"
  :group 'faces
  :group 'magit)

;; Add to faces group because it affects `magit-item-highlight's
;; default, and because the doc-strings of many faces refer to it.
(custom-add-to-group 'magit-faces 'magit-diff-use-overlays 'custom-variable)

(custom-add-to-group 'magit-faces 'git-commit-faces 'custom-group)
(custom-add-to-group 'magit-faces 'git-rebase-faces 'custom-group)

(defface magit-header
  '((t :inherit header-line))
  "Face for generic header lines.

Many Magit faces inherit from this one by default."
  :group 'magit-faces)

(defface magit-section-title
  '((t :inherit magit-header))
  "Face for section titles."
  :group 'magit-faces)

(defface magit-branch
  '((t :inherit magit-header))
  "Face for branches."
  :group 'magit-faces)

(defface magit-tag
  '((t :inherit magit-header))
  "Face for tags."
  :group 'magit-faces)

(defface magit-diff-file-header
  '((t :inherit diff-file-header))
  "Face for diff file header lines."
  :group 'magit-faces)

(defface magit-diff-hunk-header
  '((t :inherit diff-hunk-header))
  "Face for diff hunk header lines."
  :group 'magit-faces)

(defface magit-diff-add
  '((t :inherit diff-added))
  "Face for lines in a diff that have been added.
Also see option `magit-diff-use-overlays'."
  :group 'magit-faces)

(defface magit-diff-del
  '((t :inherit diff-removed))
  "Face for lines in a diff that have been deleted.
Also see option `magit-diff-use-overlays'."
  :group 'magit-faces)

(defface magit-diff-none
  '((t :inherit diff-context))
  "Face for lines in a diff that are unchanged.
Also see option `magit-diff-use-overlays'."
  :group 'magit-faces)

(defface magit-diff-merge-current
  '((t :inherit font-lock-preprocessor-face))
  "Face for merge conflict marker 'current' line."
  :group 'magit-faces)

(defface magit-diff-merge-separator
  '((t :inherit font-lock-preprocessor-face))
  "Face for merge conflict marker seperator."
  :group 'magit-faces)

(defface magit-diff-merge-diff3-separator
  '((t :inherit font-lock-preprocessor-face))
  "Face for merge conflict marker seperator."
  :group 'magit-faces)

(defface magit-diff-merge-proposed
  '((t :inherit font-lock-preprocessor-face))
  "Face for merge conflict marker 'proposed' line."
  :group 'magit-faces)

(defface magit-log-graph
  '((((class color) (background light))
     :foreground "grey11")
    (((class color) (background dark))
     :foreground "grey80"))
  "Face for the graph element of the log output."
  :group 'magit-faces)

(defface magit-log-sha1
  '((((class color) (background light))
     :foreground "firebrick")
    (((class color) (background dark))
     :foreground "tomato"))
  "Face for the sha1 element of the log output."
  :group 'magit-faces)

(defface magit-log-author
  '((((class color) (background light))
     :foreground "firebrick")
    (((class color) (background dark))
     :foreground "tomato"))
  "Face for the author element of the log output."
  :group 'magit-faces)

(defface magit-log-author-date-cutoff
  '((t :inherit magit-log-author
       :bold t))
  "Face for the author element's cutoff mark."
  :group 'magit-faces)

(defface magit-log-date
  '((t))
  "Face for the date element of the log output."
  :group 'magit-faces)

(defface magit-log-message
  '((t))
  "Face for the message element of the log output."
  :group 'magit-faces)

(defface magit-item-highlight
  (if magit-diff-use-overlays
      '((((class color) (background light))
         :background "darkseagreen2")
        (((class color) (background dark))
         :background "darkolivegreen")
        (((class color) (min-colors 8))
         :background "blue"
         :foreground "white")
        (t :inverse-video t))
    '((t :bold t)))
  "Face for highlighting the current item.
Also see option `magit-diff-use-overlays'."
  :group 'magit-faces
  :set-after '(magit-diff-use-overlays))

(defface magit-item-mark
  '((t :inherit secondary-selection))
  "Face for highlighting marked item."
  :group 'magit-faces)

(defface magit-log-head-label-bisect-good
  '((((class color) (background light))
     :box t
     :background "light green"
     :foreground "dark olive green")
    (((class color) (background dark))
     :box t
     :background "light green"
     :foreground "dark olive green"))
  "Face for good bisect refs."
  :group 'magit-faces)

(defface magit-log-head-label-bisect-bad
  '((((class color) (background light))
     :box t
     :background "IndianRed1"
     :foreground "IndianRed4")
    (((class color) (background dark))
     :box t
     :background "IndianRed1"
     :foreground "IndianRed4"))
  "Face for bad bisect refs."
  :group 'magit-faces)

(defface magit-log-head-label-remote
  '((((class color) (background light))
     :box t
     :background "Grey85"
     :foreground "OliveDrab4")
    (((class color) (background dark))
     :box t
     :background "Grey11"
     :foreground "DarkSeaGreen2"))
  "Face for remote branch head labels shown in log buffer."
  :group 'magit-faces)

(defface magit-log-head-label-tags
  '((((class color) (background light))
     :box t
     :background "LemonChiffon1"
     :foreground "goldenrod4")
    (((class color) (background dark))
     :box t
     :background "LemonChiffon1"
     :foreground "goldenrod4"))
  "Face for tag labels shown in log buffer."
  :group 'magit-faces)

(defface magit-log-head-label-patches
  '((((class color) (background light))
     :box t
     :background "IndianRed1"
     :foreground "IndianRed4")
    (((class color) (background dark))
     :box t
     :background "IndianRed1"
     :foreground "IndianRed4"))
  "Face for Stacked Git patches."
  :group 'magit-faces)

(defface magit-whitespace-warning-face
  '((t :inherit trailing-whitespace))
  "Face for highlighting whitespace errors in Magit diffs."
  :group 'magit-faces)

(defface magit-log-head-label-local
  '((((class color) (background light))
     :box t
     :background "Grey85"
     :foreground "LightSkyBlue4")
    (((class color) (background dark))
     :box t
     :background "Grey13"
     :foreground "LightSkyBlue1"))
  "Face for local branch head labels shown in log buffer."
  :group 'magit-faces)

(defface magit-log-head-label-head
  '((((class color) (background light))
     :box t
     :background "Grey70"
     :foreground "Black")
    (((class color) (background dark))
     :box t
     :background "Grey20"
     :foreground "White"))
  "Face for working branch head labels shown in log buffer."
  :group 'magit-faces)

(defface magit-log-head-label-default
  '((((class color) (background light))
     :box t
     :background "Grey50")
    (((class color) (background dark))
     :box t
     :background "Grey50"))
  "Face for unknown ref labels shown in log buffer."
  :group 'magit-faces)

(defface magit-valid-signature
  (if (require 'epa nil t)
      '((t :inherit epa-validity-high))
    '((t :weight bold :foreground "PaleTurquoise")))
  "Face for valid gpg signatures."
  :group 'magit-faces)

(defface magit-log-reflog-label-commit
  '((((class color) (background light))
     :box t
     :background "LemonChiffon1"
     :foreground "goldenrod4")
    (((class color) (background dark))
     :box t
     :background "LemonChiffon1"
     :foreground "goldenrod4"))
  "Face for reflog subject labels shown in reflog buffer."
  :group 'magit-faces)

(defface magit-log-reflog-label-amend
  '((t :inherit magit-log-reflog-label-commit))
  "Face for reflog subject labels shown in reflog buffer."
  :group 'magit-faces)

(defface magit-log-reflog-label-merge
  '((t :inherit magit-log-reflog-label-commit))
  "Face for reflog subject labels shown in reflog buffer."
  :group 'magit-faces)

(defface magit-log-reflog-label-checkout
  '((((class color) (background light))
     :box t
     :background "Grey85"
     :foreground "LightSkyBlue4")
    (((class color) (background dark))
     :box t
     :background "Grey13"
     :foreground "LightSkyBlue1"))
  "Face for reflog subject labels shown in reflog buffer."
  :group 'magit-faces)

(defface magit-log-reflog-label-reset
  '((((class color) (background light))
     :box t
     :background "IndianRed1"
     :foreground "IndianRed4")
    (((class color) (background dark))
     :box t
     :background "IndianRed1"
     :foreground "IndianRed4"))
  "Face for reflog subject labels shown in reflog buffer."
  :group 'magit-faces)

(defface magit-log-reflog-label-rebase
  '((((class color) (background light))
     :box t
     :background "Grey85"
     :foreground "OliveDrab4")
    (((class color) (background dark))
     :box t
     :background "Grey11"
     :foreground "DarkSeaGreen2"))
  "Face for reflog subject labels shown in reflog buffer."
  :group 'magit-faces)

(defface magit-log-reflog-label-cherry-pick
'((((class color) (background light))
     :box t
     :background "light green"
     :foreground "dark olive green")
    (((class color) (background dark))
     :box t
     :background "light green"
     :foreground "dark olive green"))
  "Face for reflog subject labels shown in reflog buffer."
  :group 'magit-faces)

(defface magit-log-reflog-label-remote
  '((((class color) (background light))
     :box t
     :background "Grey50")
    (((class color) (background dark))
     :box t
     :background "Grey50"))
  "Face for reflog subject labels shown in reflog buffer."
  :group 'magit-faces)

(defface magit-log-reflog-label-other
  '((((class color) (background light))
     :box t
     :background "Grey50")
    (((class color) (background dark))
     :box t
     :background "Grey50"))
  "Face for reflog subject labels shown in reflog buffer."
  :group 'magit-faces)


;;; Keymaps

(defvar magit-mode-map
  (let ((map (make-keymap)))
    (suppress-keymap map t)
    (define-key map (kbd "n") 'magit-goto-next-section)
    (define-key map (kbd "p") 'magit-goto-previous-section)
    (define-key map (kbd "^") 'magit-goto-parent-section)
    (define-key map (kbd "M-n") 'magit-goto-next-sibling-section)
    (define-key map (kbd "M-p") 'magit-goto-previous-sibling-section)
    (define-key map (kbd "TAB") 'magit-toggle-section)
    (define-key map (kbd "<backtab>") 'magit-expand-collapse-section)
    (define-key map (kbd "1") 'magit-show-level-1)
    (define-key map (kbd "2") 'magit-show-level-2)
    (define-key map (kbd "3") 'magit-show-level-3)
    (define-key map (kbd "4") 'magit-show-level-4)
    (define-key map (kbd "M-1") 'magit-show-level-1-all)
    (define-key map (kbd "M-2") 'magit-show-level-2-all)
    (define-key map (kbd "M-3") 'magit-show-level-3-all)
    (define-key map (kbd "M-4") 'magit-show-level-4-all)
    (define-key map (kbd "M-h") 'magit-show-only-files)
    (define-key map (kbd "M-H") 'magit-show-only-files-all)
    (define-key map (kbd "M-s") 'magit-show-level-4)
    (define-key map (kbd "M-S") 'magit-show-level-4-all)
    (define-key map (kbd "g") 'magit-refresh)
    (define-key map (kbd "G") 'magit-refresh-all)
    (define-key map (kbd "?") 'magit-describe-item)
    (define-key map (kbd ":") 'magit-git-command)
    (define-key map (kbd "C-x 4 a") 'magit-add-change-log-entry-other-window)
    (define-key map (kbd "L") 'magit-add-change-log-entry-no-option)
    (define-key map (kbd "RET") 'magit-visit-item)
    (define-key map (kbd "SPC") 'magit-show-item-or-scroll-up)
    (define-key map (kbd "DEL") 'magit-show-item-or-scroll-down)
    (define-key map (kbd "C-w") 'magit-copy-item-as-kill)
    (cond (magit-rigid-key-bindings
           (define-key map (kbd "c") 'magit-commit)
           (define-key map (kbd "m") 'magit-merge)
           (define-key map (kbd "b") 'magit-checkout)
           (define-key map (kbd "M") 'magit-branch-manager)
           (define-key map (kbd "r") 'undefined)
           (define-key map (kbd "f") 'magit-fetch-current)
           (define-key map (kbd "F") 'magit-pull)
           (define-key map (kbd "!") 'magit-shell-command)
           (define-key map (kbd "P") 'magit-push)
           (define-key map (kbd "t") 'magit-tag)
           (define-key map (kbd "l") 'magit-log)
           (define-key map (kbd "o") 'magit-submodule-update)
           (define-key map (kbd "B") 'undefined)
           (define-key map (kbd "z") 'magit-stash))
          (t
           (define-key map (kbd "c") 'magit-key-mode-popup-committing)
           (define-key map (kbd "m") 'magit-key-mode-popup-merging)
           (define-key map (kbd "b") 'magit-key-mode-popup-branching)
           (define-key map (kbd "M") 'magit-key-mode-popup-remoting)
           (define-key map (kbd "r") 'magit-key-mode-popup-rewriting)
           (define-key map (kbd "f") 'magit-key-mode-popup-fetching)
           (define-key map (kbd "F") 'magit-key-mode-popup-pulling)
           (define-key map (kbd "!") 'magit-key-mode-popup-running)
           (define-key map (kbd "P") 'magit-key-mode-popup-pushing)
           (define-key map (kbd "t") 'magit-key-mode-popup-tagging)
           (define-key map (kbd "l") 'magit-key-mode-popup-logging)
           (define-key map (kbd "o") 'magit-key-mode-popup-submodule)
           (define-key map (kbd "B") 'magit-key-mode-popup-bisecting)
           (define-key map (kbd "z") 'magit-key-mode-popup-stashing)))
    (define-key map (kbd "$") 'magit-display-process)
    (define-key map (kbd "E") 'magit-interactive-rebase)
    (define-key map (kbd "R") 'magit-rebase-step)
    (define-key map (kbd "e") 'magit-ediff)
    (define-key map (kbd "w") 'magit-wazzup)
    (define-key map (kbd "y") 'magit-cherry)
    (define-key map (kbd "q") 'magit-quit-window)
    (define-key map (kbd "x") 'magit-reset-head)
    (define-key map (kbd "v") 'magit-revert-item)
    (define-key map (kbd "a") 'magit-apply-item)
    (define-key map (kbd "A") 'magit-cherry-pick-item)
    (define-key map (kbd "d") 'magit-diff-working-tree)
    (define-key map (kbd "D") 'magit-diff)
    (define-key map (kbd "-") 'magit-diff-smaller-hunks)
    (define-key map (kbd "+") 'magit-diff-larger-hunks)
    (define-key map (kbd "0") 'magit-diff-default-hunks)
    (define-key map (kbd "h") 'magit-key-mode-popup-diff-options)
    (define-key map (kbd "H") 'magit-toggle-diff-refine-hunk)
    (define-key map (kbd "M-g") 'magit-goto-diffstats)
    (define-key map (kbd "S") 'magit-stage-all)
    (define-key map (kbd "U") 'magit-unstage-all)
    (define-key map (kbd "X") 'magit-reset-working-tree)
    (define-key map (kbd "C-c C-c") 'magit-key-mode-popup-dispatch)
    (define-key map (kbd "C-c C-e") 'magit-key-mode-popup-dispatch)
    map)
  "Parent keymap for all keymaps of modes derived from `magit-mode'.")

(defvar magit-commit-mode-map
  (let ((map (make-sparse-keymap)))
    (set-keymap-parent map magit-mode-map)
    (define-key map (kbd "C-c C-b") 'magit-show-commit-backward)
    (define-key map (kbd "C-c C-f") 'magit-show-commit-forward)
    map)
  "Keymap for `magit-commit-mode'.")

(defvar magit-status-mode-map
  (let ((map (make-sparse-keymap)))
    (set-keymap-parent map magit-mode-map)
    (define-key map (kbd "s") 'magit-stage-item)
    (define-key map (kbd "u") 'magit-unstage-item)
    (define-key map (kbd "i") 'magit-ignore-item)
    (define-key map (kbd "I") 'magit-ignore-item-locally)
    (define-key map (kbd "j") 'magit-section-jump-map)
    (define-key map (kbd ".") 'magit-mark-item)
    (define-key map (kbd "=") 'magit-diff-with-mark)
    (define-key map (kbd "k") 'magit-discard-item)
    (define-key map (kbd "C") 'magit-commit-add-log)
    map)
  "Keymap for `magit-status-mode'.")

(eval-after-load 'dired-x
  '(define-key magit-status-mode-map [remap dired-jump] 'magit-dired-jump))

(defvar magit-log-mode-map
  (let ((map (make-sparse-keymap)))
    (set-keymap-parent map magit-mode-map)
    (define-key map (kbd ".") 'magit-mark-item)
    (define-key map (kbd "=") 'magit-diff-with-mark)
    (define-key map (kbd "e") 'magit-log-show-more-entries)
    map)
  "Keymap for `magit-log-mode'.")

(defvar magit-reflog-mode-map
  (let ((map (make-sparse-keymap)))
    (set-keymap-parent map magit-log-mode-map)
    map)
  "Keymap for `magit-reflog-mode'.")

(defvar magit-diff-mode-map
  (let ((map (make-sparse-keymap)))
    (set-keymap-parent map magit-mode-map)
    map)
  "Keymap for `magit-diff-mode'.")

(defvar magit-wazzup-mode-map
  (let ((map (make-sparse-keymap)))
    (set-keymap-parent map magit-mode-map)
    (define-key map (kbd ".") 'magit-mark-item)
    (define-key map (kbd "=") 'magit-diff-with-mark)
    (define-key map (kbd "i") 'magit-ignore-item)
    map)
  "Keymap for `magit-wazzup-mode'.")

(defvar magit-branch-manager-mode-map
  (let ((map (make-sparse-keymap)))
    (set-keymap-parent map magit-mode-map)
    (define-key map (kbd "c") 'magit-create-branch)
    (define-key map (kbd "a") 'magit-add-remote)
    (define-key map (kbd "r") 'magit-rename-item)
    (define-key map (kbd "k") 'magit-discard-item)
    (define-key map (kbd "T") 'magit-change-what-branch-tracks)
    map)
  "Keymap for `magit-branch-manager-mode'.")

(defvar magit-diffstat-keymap
  (let ((map (make-sparse-keymap)))
    (set-keymap-parent map magit-mode-map)
    (define-key map (kbd "e") 'magit-diffstat-ediff)
    map)
  "Keymap for diffstats in `magit-commit-mode' and `magit-diff-mode'.")

(defvar magit-section-jump-map
  (let ((map (make-sparse-keymap)))
    (define-key map (kbd "z") 'magit-jump-to-stashes)
    (define-key map (kbd "n") 'magit-jump-to-untracked)
    (define-key map (kbd "u") 'magit-jump-to-unstaged)
    (define-key map (kbd "s") 'magit-jump-to-staged)
    (define-key map (kbd "f") 'magit-jump-to-unpulled)
    (define-key map (kbd "p") 'magit-jump-to-unpushed)
    (define-key map (kbd "r") 'magit-jump-to-pending)
    map)
  "Submap for jumping to sections in `magit-status-mode'.")
(fset 'magit-section-jump-map magit-section-jump-map)

(easy-menu-define magit-mode-menu magit-mode-map
  "Magit menu"
  '("Magit"
    ["Refresh" magit-refresh t]
    ["Refresh all" magit-refresh-all t]
    "---"
    ["Stage" magit-stage-item t]
    ["Stage all" magit-stage-all t]
    ["Unstage" magit-unstage-item t]
    ["Unstage all" magit-unstage-all t]
    ["Commit" magit-key-mode-popup-committing t]
    ["Add log entry" magit-commit-add-log t]
    ["Tag" magit-tag t]
    "---"
    ["Diff working tree" magit-diff-working-tree t]
    ["Diff" magit-diff t]
    ("Log"
     ["Short Log" magit-log t]
     ["Long Log" magit-log-long t]
     ["Reflog" magit-reflog t]
     ["Extended..." magit-key-mode-popup-logging t])
    "---"
    ["Cherry pick" magit-cherry-pick-item t]
    ["Apply" magit-apply-item t]
    ["Revert" magit-revert-item t]
    "---"
    ["Ignore" magit-ignore-item t]
    ["Ignore locally" magit-ignore-item-locally t]
    ["Discard" magit-discard-item t]
    ["Reset head" magit-reset-head t]
    ["Reset working tree" magit-reset-working-tree t]
    ["Stash" magit-stash t]
    ["Snapshot" magit-stash-snapshot t]
    "---"
    ["Branch..." magit-checkout t]
    ["Merge" magit-merge t]
    ["Interactive resolve" magit-interactive-resolve-item t]
    ["Rebase" magit-rebase-step t]
    ("Rewrite"
     ["Start" magit-rewrite-start t]
     ["Stop" magit-rewrite-stop t]
     ["Finish" magit-rewrite-finish t]
     ["Abort" magit-rewrite-abort t]
     ["Set used" magit-rewrite-set-used t]
     ["Set unused" magit-rewrite-set-unused t])
    "---"
    ["Push" magit-push t]
    ["Pull" magit-pull t]
    ["Remote update" magit-remote-update t]
    ("Submodule"
     ["Submodule update" magit-submodule-update t]
     ["Submodule update and init" magit-submodule-update-init t]
     ["Submodule init" magit-submodule-init t]
     ["Submodule sync" magit-submodule-sync t])
    "---"
    ("Extensions")
    "---"
    ["Display Git output" magit-display-process t]
    ["Quit Magit" magit-quit-window t]))

;;; Various Utilities (1)
;;;; Minibuffer Input

(defun magit-iswitchb-completing-read
  (prompt choices &optional predicate require-match initial-input hist def)
  "iswitchb-based completing-read almost-replacement."
  (require 'iswitchb)
  (let ((iswitchb-make-buflist-hook
         (lambda ()
           (setq iswitchb-temp-buflist (if (consp (car choices))
                                           (mapcar #'car choices)
                                         choices)))))
    (iswitchb-read-buffer prompt (or initial-input def) require-match)))

(defun magit-ido-completing-read
  (prompt choices &optional predicate require-match initial-input hist def)
  "ido-based completing-read almost-replacement."
  (require 'ido)
  (let ((reply (ido-completing-read
                prompt
                (if (consp (car choices))
                    (mapcar #'car choices)
                  choices)
                predicate require-match initial-input hist def)))
    (or (and (consp (car choices))
             (cdr (assoc reply choices)))
        reply)))

(defun magit-builtin-completing-read
  (prompt choices &optional predicate require-match initial-input hist def)
  "Magit wrapper for standard `completing-read' function."
  (let ((reply (completing-read
                (if (and def (> (length prompt) 2)
                         (string-equal ": " (substring prompt -2)))
                    (format "%s (default %s): " (substring prompt 0 -2) def)
                  prompt)
                choices predicate require-match initial-input hist def)))
    (if (string= reply "")
        (if require-match
            (error "Nothing selected")
          nil)
      reply)))

(defun magit-completing-read
  (prompt collection &optional predicate require-match initial-input hist def)
  "Call function in `magit-completing-read-function' to read user input.

Read `completing-read' documentation for the meaning of the argument."
  (funcall magit-completing-read-function
           prompt collection predicate
           require-match initial-input hist def))

;;;; String and File Utilities

(defun magit-file-line (file)
  "Return the first line of FILE as a string."
  (when (file-regular-p file)
    (with-temp-buffer
      (insert-file-contents file)
      (buffer-substring-no-properties (point-min)
                                      (line-end-position)))))

(defun magit-file-lines (file &optional keep-empty-lines)
  "Return a list of strings containing one element per line in FILE.
Unless optional argument KEEP-EMPTY-LINES is t, trim all empty lines."
  (when (file-regular-p file)
    (with-temp-buffer
      (insert-file-contents file)
      (split-string (buffer-string) "\n" (not keep-empty-lines)))))

(defvar-local magit-file-name ()
  "Name of file the buffer shows a different version of.")

(defun magit-buffer-file-name (&optional relative)
  (let* ((topdir (magit-get-top-dir))
         (filename (or buffer-file-name
                       (when (buffer-base-buffer)
                         (with-current-buffer (buffer-base-buffer)
                           buffer-file-name))
                       (when magit-file-name
                         (expand-file-name magit-file-name topdir)))))
    (when filename
      (if relative
          (file-relative-name filename topdir)
        filename))))

;;;; Emacsclient Support

(defmacro magit-with-emacsclient (server-window &rest body)
  "Arrange for Git to use Emacsclient as \"the git editor\".

Git processes that use \"the editor\" have to be asynchronous.
The use of this macro ensures that such processes inside BODY use
Emacsclient as \"the editor\" by setting the environment variable
$GIT_EDITOR accordingly around calls to Git and starting the
server if necessary."
  (declare (indent 1))
  `(let* ((process-environment process-environment)
          (magit-process-popup-time -1))
     ;; Make sure the client is usable.
     (magit-assert-emacsclient "use `magit-with-emacsclient'")
     ;; Make sure the server is running.
     (unless server-process
       (if (server-running-p "server")
           (unless (eq system-type 'windows-nt)
             (setq server-name (format "server%s" (emacs-pid)))
             (server-start))
         (server-start)))
     ;; Tell Git to use the client.
     (setenv "GIT_EDITOR"
             (concat magit-emacsclient-executable
                     ;; Tell Emacsclient to use this server,
                     ;; if necessary and possible.
                     (unless (or (equal server-name "server")
                                 (eq system-type 'windows-nt)
                                 server-use-tcp)
                       (concat " --socket-name="
                               (expand-file-name server-name
                                                 server-socket-dir)))))
     (when server-use-tcp
       (setenv "EMACS_SERVER_FILE"
               (expand-file-name server-name server-auth-dir)))
     ;; As last resort fallback to a new Emacs instance.
     (setenv "ALTERNATE_EDITOR"
             (expand-file-name invocation-name invocation-directory))
     ;; Git has to be called asynchronously in BODY or we create a
     ;; dead lock.  By the time Emacsclient is called the dynamic
     ;; binding is no longer in effect and our primitives don't
     ;; support callbacks.  Temporarily set the default value and
     ;; restore the old value using a timer.
     (let ((window ,server-window))
       (unless (equal window server-window)
         (run-at-time "1 sec" nil
                      (apply-partially (lambda (value)
                                         (setq server-window value))
                                       server-window))
         (setq-default server-window window)))
     ,@body))

(defun magit-use-emacsclient-p ()
  (and magit-emacsclient-executable
       (not (and (fboundp 'tramp-tramp-file-p)
                 (tramp-tramp-file-p default-directory)))))

(defun magit-assert-emacsclient (action)
  (unless magit-emacsclient-executable
    (error "Cannot %s when `magit-emacsclient-executable' is nil" action))
  (when (and (fboundp 'tramp-tramp-file-p)
             (tramp-tramp-file-p default-directory))
    (error "Cannot %s when accessing repository using tramp" action)))

;;; Git Utilities
;;;; Git Output

(defvar magit-git-standard-options '("--no-pager")
  "Standard options when running Git.")

(defun magit-git-string (&rest args)
  "Execute Git with ARGS, returning the first line of its output.
If there is no output return nil.  If the output begins with a
newline return an empty string."
  (with-temp-buffer
    (apply 'process-file magit-git-executable nil (list t nil) nil
           (append magit-git-standard-options args))
    (unless (= (point-min) (point-max))
      (goto-char (point-min))
      (buffer-substring-no-properties
       (line-beginning-position)
       (line-end-position)))))

(defun magit-git-lines (&rest args)
  "Execute Git with ARGS, returning its output as a list of lines.
Empty lines anywhere in the output are omitted."
  (with-temp-buffer
    (apply 'process-file magit-git-executable nil (list t nil) nil
           (append magit-git-standard-options args))
    (split-string (buffer-string) "\n" 'omit-nulls)))

(defun magit-git-insert (&rest args)
  "Execute Git with ARGS, inserting its output at point."
  (apply 'magit-cmd-insert magit-git-executable
         (append magit-git-standard-options args)))

(defun magit-cmd-insert (&rest args)
  (insert (with-output-to-string
            (with-current-buffer standard-output
              (apply #'process-file
                     (car args) nil
                     (list t nil) nil
                     (cdr args))))))

(defun magit-git-exit-code (&rest args)
  "Execute Git with ARGS, returning its exit code."
  (apply #'process-file magit-git-executable nil nil nil
         (append magit-git-standard-options args)))

(defun magit-git-success (&rest args)
  "Execute Git with ARGS, returning t if its exit code is 0."
  (= (apply 'magit-git-exit-code args) 0))

(defun magit-decode-git-path (path)
  (if (eq (aref path 0) ?\")
      (string-as-multibyte (read path))
    path))

;;;; Git Config

(defun magit-get (&rest keys)
  "Return the value of Git config entry specified by KEYS."
  (magit-git-string "config" (mapconcat 'identity keys ".")))

(defun magit-get-all (&rest keys)
  "Return all values of the Git config entry specified by KEYS."
  (magit-git-lines "config" "--get-all" (mapconcat 'identity keys ".")))

(defun magit-get-boolean (&rest keys)
  "Return the boolean value of Git config entry specified by KEYS."
  (equal (magit-git-string "config" "--bool" (mapconcat 'identity keys "."))
         "true"))

(defun magit-set (val &rest keys)
  "Set Git config settings specified by KEYS to VAL."
  (if val
      (magit-git-string "config" (mapconcat 'identity keys ".") val)
    (magit-git-string "config" "--unset" (mapconcat 'identity keys "."))))

;;;; Git Low-Level

(defun magit-git-repo-p (dir)
  (file-exists-p (expand-file-name ".git" dir)))

(defun magit-git-dir (&optional path)
  "Return absolute path to the GIT_DIR for the current repository.
If optional PATH is non-nil it has to be a path relative to the
GIT_DIR and its absolute path is returned"
  (let ((gitdir (file-name-as-directory
                 (expand-file-name
                  (magit-git-string "rev-parse" "--git-dir")))))
    (if path
        (expand-file-name (convert-standard-filename path) gitdir)
      gitdir)))

(defun magit-no-commit-p ()
  "Return non-nil if there is no commit in the current git repository."
  (not (magit-git-string "rev-list" "-1" "HEAD")))

(defun magit-get-top-dir (&optional cwd)
  (setq cwd (expand-file-name (file-truename (or cwd default-directory))))
  (when (file-directory-p cwd)
    (let* ((default-directory (file-name-as-directory cwd))
           (cdup (magit-git-string "rev-parse" "--show-cdup")))
      (when cdup
        (file-name-as-directory (expand-file-name cdup cwd))))))

(defun magit-file-relative-name (filename)
  "Return the path of FILENAME relative to its git repository.

If FILENAME is absolute, return a path relative to the git
repository containing it. Otherwise, return a path relative to
the current git repository."
  (let ((topdir (expand-file-name
                 (magit-get-top-dir (file-name-directory filename))))
        (file (file-truename filename)))
    (when (and (not (string= topdir ""))
               ;; FILE must start with the git repository path
               (zerop (string-match-p (concat "\\`" topdir) file)))
      (substring file (length topdir)))))

(defun magit-get-ref (ref)
  (magit-git-string "symbolic-ref" "-q" ref))

(defun magit-get-current-branch ()
  (let ((head (magit-get-ref "HEAD")))
    (when (and head (string-match "^refs/heads/" head))
      (substring head 11))))

(defun magit-get-tracked-branch (&optional branch qualified pretty)
  "Return the name of the tracking branch the local branch name BRANCH.

If optional QUALIFIED is non-nil return the full branch path,
otherwise try to shorten it to a name (which may fail).  If
optional PRETTY is non-nil additionally format the branch name
according to option `magit-remote-ref-format'."
  (unless branch
    (setq branch (magit-get-current-branch)))
  (when branch
    (let ((remote (magit-get "branch" branch "remote"))
          (merge  (magit-get "branch" branch "merge")))
      (when (and (not merge)
                 (not (equal remote ".")))
        (setq merge branch))
      (when (and remote merge)
        (if (string= remote ".")
            (cond (qualified merge)
                  ((string-match "^refs/heads/" merge)
                   (substring merge 11))
                  ((string-match "^refs/" merge)
                   merge))
          (let* ((fetch (mapcar (lambda (f) (split-string f "[+:]" t))
                                (magit-get-all "remote" remote "fetch")))
                 (match (cadr (assoc merge fetch))))
            (unless match
              (let* ((prefix (nreverse (split-string merge "/")))
                     (unique (list (car prefix))))
                (setq prefix (cdr prefix))
                (setq fetch
                      (cl-mapcan
                       (lambda (f)
                         (cl-destructuring-bind (from to) f
                           (setq from (nreverse (split-string from "/")))
                           (when (equal (car from) "*")
                             (list (list (cdr from) to)))))
                       fetch))
                (while (and prefix (not match))
                  (if (setq match (cadr (assoc prefix fetch)))
                      (setq match (concat (substring match 0 -1)
                                          (mapconcat 'identity unique "/")))
                    (push (car prefix) unique)
                    (setq prefix (cdr prefix))))))
            (cond ((not match) nil)
                  (qualified match)
                  ((string-match "^refs/remotes/" match)
                   (if pretty
                       (magit-format-ref match)
                     (substring match 13)))
                  (t match))))))))

(defun magit-get-previous-branch ()
  "Return the refname of the previously checked out branch.
Return nil if the previously checked out branch no longer exists."
  (magit-name-rev (magit-git-string "rev-parse" "--verify" "@{-1}")))

(defun magit-get-current-tag (&optional with-distance-p)
  "Return the closest tag reachable from \"HEAD\".

If optional WITH-DISTANCE-P is non-nil then return (TAG COMMITS
DIRTY) where COMMITS is the number of commits in \"HEAD\" but not
in TAG and DIRTY is t if there are uncommitted changes, nil
otherwise."
  (let ((tag (magit-git-string "describe" "--long" "--tags" "--dirty")))
    (save-match-data
      (when tag
        (string-match
         "\\(.+\\)-\\(?:0[0-9]*\\|\\([0-9]+\\)\\)-g[0-9a-z]+\\(-dirty\\)?$" tag)
        (if with-distance-p
            (list (match-string 1 tag)
                  (string-to-number (or (match-string 2 tag) "0"))
                  (and (match-string 3 tag) t))
          (match-string 1 tag))))))

(defun magit-get-next-tag (&optional with-distance-p)
  "Return the closest tag from which \"HEAD\" is reachable.

If no such tag can be found or if the distance is 0 (in which
case it is the current tag, not the next) return nil instead.

If optional WITH-DISTANCE-P is non-nil then return (TAG COMMITS)
where COMMITS is the number of commits in TAG but not in \"HEAD\"."
  (let ((rev (magit-git-string "describe" "--contains" "HEAD")))
    (save-match-data
      (when (and rev (string-match "^[^^~]+" rev))
        (let ((tag (match-string 0 rev)))
          (unless (equal tag (magit-get-current-tag))
            (if with-distance-p
                (list tag (car (magit-rev-diff-count tag "HEAD")))
              tag)))))))

(defun magit-get-remote (branch)
  "Return the name of the remote for BRANCH.
If branch is nil or it has no remote, but a remote named
\"origin\" exists, return that.  Otherwise, return nil."
  (let ((remote (or (and branch (magit-get "branch" branch "remote"))
                    (and (magit-get "remote" "origin" "url") "origin"))))
    (unless (string= remote "")
      remote)))

(defun magit-get-current-remote ()
  "Return the name of the remote for the current branch.
If there is no current branch, or no remote for that branch,
but a remote named \"origin\" is configured, return that.
Otherwise, return nil."
  (magit-get-remote (magit-get-current-branch)))

(defun magit-ref-exists-p (ref)
  (magit-git-success "show-ref" "--verify" ref))

(defun magit-rev-parse (ref)
  "Return the SHA hash for REF."
  (magit-git-string "rev-parse" ref))

(defun magit-ref-ambiguous-p (ref)
  "Return whether or not REF is ambiguous."
  (not (magit-git-success "rev-parse" "--abbrev-ref" ref)))

(defun magit-rev-diff-count (a b)
  "Return the commits in A but not B and vice versa.
Return a list of two integers: (A>B B>A)."
  (mapcar 'string-to-number
          (split-string (magit-git-string "rev-list"
                                          "--count" "--left-right"
                                          (concat a "..." b))
                        "\t")))

(defun magit-name-rev (rev &optional no-trim)
  "Return a human-readable name for REV.
Unlike `git name-rev', this will remove \"tags/\" and \"remotes/\"
prefixes if that can be done unambiguously (unless optional arg
NO-TRIM is non-nil).  In addition, it will filter out revs
involving HEAD."
  (when rev
    (let ((name (magit-git-string "name-rev" "--no-undefined" "--name-only" rev)))
      ;; There doesn't seem to be a way of filtering HEAD out from name-rev,
      ;; so we have to do it manually.
      ;; HEAD-based names are too transient to allow.
      (when (and (stringp name)
                 (string-match "^\\(.*\\<HEAD\\)\\([~^].*\\|$\\)" name))
        (let ((head-ref (match-string 1 name))
              (modifier (match-string 2 name)))
          ;; Sometimes when name-rev gives a HEAD-based name,
          ;; rev-parse will give an actual branch or remote name.
          (setq name (concat (magit-git-string "rev-parse" "--abbrev-ref" head-ref)
                             modifier))
          ;; If rev-parse doesn't give us what we want, just use the SHA.
          (when (or (null name) (string-match-p "\\<HEAD\\>" name))
            (setq name (magit-rev-parse rev)))))
      (setq rev (or name rev))
      (when (string-match "^\\(?:tags\\|remotes\\)/\\(.*\\)" rev)
        (let ((plain-name (match-string 1 rev)))
          (unless (or no-trim (magit-ref-ambiguous-p plain-name))
            (setq rev plain-name))))
      rev)))

(defun magit-file-uptodate-p (file)
  (magit-git-success "diff" "--quiet" "--" file))

(defun magit-anything-staged-p ()
  (not (magit-git-success "diff" "--quiet" "--cached")))

(defun magit-everything-clean-p ()
  (and (not (magit-anything-staged-p))
       (magit-git-success "diff" "--quiet")))

(defun magit-commit-parents (commit)
  (cdr (split-string (magit-git-string "rev-list" "-1" "--parents" commit))))

(defun magit-assert-one-parent (commit command)
  (when (> (length (magit-commit-parents commit)) 1)
    (error (format "Cannot %s a merge commit" command))))

(defun magit-format-commit (commit format)
  (magit-git-string "log" "-1"
                    (magit-diff-abbrev-arg)
                    (concat "--pretty=format:" format)
                    commit))

;;;; Git Macros

(defmacro magit-with-refresh (&rest body)
  (declare (indent 0))
  `(magit-refresh-wrapper (lambda () ,@body)))

;;; Revisions and Ranges
;;__ FIXME The parens indicate preliminary subsections.
;;;; (insane "rev" reading)

(defvar-local magit-current-range nil
  "The range described by the current buffer.
This is only non-nil in diff and log buffers.

This has three possible (non-nil) forms.  If it's a string REF or
a singleton list (REF), then the range is from REF to the current
working directory state (or HEAD in a log buffer).  If it's a
pair (START . END), then the range is START..END.")

(defun magit-list-interesting-refs (&optional uninteresting)
  "Return interesting references as given by `git show-ref'.
Removes references matching UNINTERESTING from the results.
UNINTERESTING can be either a function taking a single
argument or a list of strings used as regexps."
  (cl-loop for ref-line in (magit-git-lines "show-ref")
           for ref-name =  (cadr (split-string ref-line " "))
           with ref-fmt
           unless (or (if (functionp uninteresting)
                          (funcall uninteresting ref-name)
                        (cl-loop for i in uninteresting
                                 thereis (string-match i ref-name)))
                      (not (setq ref-fmt (magit-format-ref ref-name))))
           collect (cons ref-fmt
                         (replace-regexp-in-string
                          "^refs/heads/" "" ref-name))))

(defun magit-format-ref (ref)
  "Convert fully-specified ref REF into its displayable form
according to `magit-remote-ref-format'"
  (cond ((null ref)
         nil)
        ((string-match "refs/heads/\\(.*\\)" ref)
         (match-string 1 ref))
        ((string-match "refs/tags/\\(.*\\)" ref)
         (format (if (eq magit-remote-ref-format 'branch-then-remote)
                     "%s (tag)"
                   "%s")
                 (match-string 1 ref)))
        ((string-match "refs/remotes/\\([^/]+\\)/\\(.+\\)" ref)
         (if (eq magit-remote-ref-format 'branch-then-remote)
             (format "%s (%s)"
                     (match-string 2 ref)
                     (match-string 1 ref))
           (substring ref 13)))))

(defvar magit-uninteresting-refs
  '("refs/remotes/\\([^/]+\\)/HEAD$" "refs/stash"))

(defvar magit-read-file-hist nil)

(defun magit-read-file-from-rev (revision &optional default)
  (unless revision
    (setq revision "HEAD"))
  (magit-completing-read (format "Retrieve file from %s: " revision)
                         (magit-git-lines "ls-tree" "-r" "--name-only" revision)
                         nil 'require-match
                         nil 'magit-read-file-hist
                         (or default (magit-buffer-file-name t))))

(defvar magit-read-rev-history nil
  "The history of inputs to `magit-read-rev' and `magit-read-tag'.")

(defun magit-read-rev (prompt &optional default uninteresting noselection)
  (let* ((interesting-refs (magit-list-interesting-refs
                            (or uninteresting magit-uninteresting-refs)))
         (reply (magit-completing-read (concat prompt ": ")
                                       interesting-refs nil nil nil
                                       'magit-read-rev-history default))
         (rev (or (cdr (assoc reply interesting-refs)) reply)))
    (unless (or rev noselection)
      (error "No rev selected"))
    rev))

(defun magit-read-rev-with-default (prompt &optional no-trim uninteresting)
  "Ask user for revision like `magit-read-rev' but default is set
appropriately depending on context.  If NO-TRIM is non-nil, strip
off prefixes such as \"refs/remotes/\" (see `magit-name-rev').
PROMPT and UNINTERESTING are passed to `magit-read-rev'."
  (magit-read-rev prompt (magit-default-rev no-trim) uninteresting))

(defun magit-read-rev-range (op &optional def-beg def-end)
  (let ((beg (magit-read-rev (format "%s range or start" op) def-beg)))
    (save-match-data
      (if (string-match "^\\(.+\\)\\.\\.\\(.+\\)$" beg)
          (cons (match-string 1 beg) (match-string 2 beg))
        (cons beg (magit-read-rev (format "%s end" op) def-end nil t))))))

;;;; (worrisome to-git converters)

(defvar magit-marked-commit) ; tempory kludge

(defun magit-rev-to-git (rev)
  (cond ((not rev)
         (error "No revision specified"))
        ((string= rev ".")
         magit-marked-commit)
        (t
         rev)))

(defun magit-rev-range-to-git (range)
  (cond ((not range)
         (error "No revision range specified"))
        ((stringp range)
         range)
        ((cdr range)
         (format "%s..%s"
                 (magit-rev-to-git (car range))
                 (magit-rev-to-git (cdr range))))
        (t
         (magit-rev-to-git (car range)))))

(defun magit-rev-describe (rev)
  (cond ((not rev)
         (error "No revision specified"))
        ((string= rev ".")
         "mark")
        (t
         (magit-name-rev rev))))

(defun magit-rev-range-describe (range things)
  (cond ((not range)
         (error "No revision range specified"))
        ((stringp range)
         (format "%s in %s" things range))
        ((cdr range)
         (format "%s from %s to %s" things
                 (magit-rev-describe (car range))
                 (if (eq (cdr range) 'working)
                     "working directory"
                   (magit-rev-describe (cdr range)))))
        (t
         (format "%s at %s" things (magit-rev-describe (car range))))))

;;;; (default and at-point stuff)

(defun magit-default-rev (&optional no-trim)
  (or (magit-name-rev (magit-commit-at-point) no-trim)
      (let ((branch (magit-guess-branch)))
        (when branch
          (if (string-match "^refs/\\(.*\\)" branch)
              (match-string 1 branch)
            branch)))))

(defun magit-commit-at-point ()
  (let ((section (magit-current-section)))
    (if (and section (eq (magit-section-type section) 'commit))
        (magit-section-info section)
      (get-text-property (point) 'revision))))

;;;; (more reading)

(defun magit-read-remote (prompt &optional def require-match)
  "Read the name of a remote.
PROMPT is used as the prompt, and defaults to \"Remote\".
DEF is the default value.  If optional REQUIRE-MATCH is non-nil then
the user is not allowed to exit unless the input is or completes to
an existing remote."
  (magit-completing-read (concat prompt ": ")
                         (magit-git-lines "remote")
                         nil require-match nil nil
                         (or def (magit-guess-remote))))

(defun magit-read-remote-branch (remote &optional prompt default)
  (let* ((prompt (or prompt (format "Remote branch (in %s)" remote)))
         (branches (cl-mapcan
                    (lambda (b)
                      (and (not (string-match " -> " b))
                           (string-match (format "^ *%s/\\(.*\\)$"
                                                 (regexp-quote remote)) b)
                           (list (match-string 1 b))))
                    (magit-git-lines "branch" "-r")))
         (reply (magit-completing-read (concat prompt ": ") branches
                                       nil nil nil nil default)))
    (unless (string= reply "")
      reply)))

;;;; Reference Labels

;; TODO loose the "log" substring and use this
;; where ever it could and should be used.

(defvar magit-refs-namespaces
  '(("HEAD" . magit-log-head-label-head)
    ("tags" . magit-log-head-label-tags)
    ("remotes" magit-log-get-remotes-color)
    ("heads" . magit-log-head-label-local)
    ("patches" magit-log-get-patches-color)
    ("bisect" magit-log-get-bisect-state-color)))

(defun magit-ref-get-label-color (r)
  (if (cl-loop for re in magit-uninteresting-refs
               thereis (string-match re r))
      (list nil nil)
    (let* ((ref-re "\\(?:refs/\\([^/]+\\)/\\)?\\(.+\\)")
           (match-style (when (string-match ref-re r)
                          (string= r (match-string 2 r))))
           (label (match-string 2 r))
           (colorizer (cdr (assoc (if match-style
                                      label
                                    (match-string 1 r))
                                  magit-refs-namespaces))))
      (cond ((null colorizer)
             (list label 'magit-log-head-label-default))
            ((symbolp colorizer)
             (list label colorizer))
            ((listp colorizer)
             (funcall (car colorizer) label))))))

(defvar magit-log-remotes-color-hook nil)

(defun magit-log-get-remotes-color (suffix)
  (or (run-hook-with-args-until-success
       'magit-log-remotes-color-hook suffix)
      (list suffix 'magit-log-head-label-remote)))

(defun magit-log-get-patches-color (suffix)
  (list (and (string-match ".+/\\(.+\\)" suffix)
             (match-string 1 suffix))
        'magit-log-head-label-patches))

(defun magit-log-get-bisect-state-color (suffix)
  (list suffix
        (if (string= suffix "bad")
            'magit-log-head-label-bisect-bad
          'magit-log-head-label-bisect-good)))


;;; Sections

;; A buffer in magit-mode is organized into hierarchical sections.
;; These sections are used for navigation and for hiding parts of the
;; buffer.
;;
;; Most sections also represent the objects that Magit works with,
;; such as files, diffs, hunks, commits, etc.  The 'type' of a section
;; identifies what kind of object it represents (if any), and the
;; parent and grand-parent, etc provide the context.

(cl-defstruct magit-section
  parent title beginning end children hidden type info
  needs-refresh-on-show)

;;;; Section Variables

(defvar-local magit-top-section nil
  "The top section of the current buffer.")
(put 'magit-top-section 'permanent-local t)

(defvar magit-old-top-section nil)

(defvar magit-section-hidden-default nil)

(defvar magit-show-diffstat t
  "If non-nil, diff and commit log will display diffstat.")

(defvar-local magit-diffstat-cached-sections nil)
(put 'magit-diffstat-cached-sections 'permanent-local t)

;;;; Section Creation

(defmacro magit-define-inserter (sym arglist &rest body)
  (declare (indent defun))
  (let ((fun (intern (format "magit-insert-%s" sym)))
        (before (intern (format "magit-before-insert-%s-hook" sym)))
        (after (intern (format "magit-after-insert-%s-hook" sym)))
        (doc (format "Insert items for `%s'." sym)))
    `(progn
       (defvar ,before nil)
       (defvar ,after nil)
       (defun ,fun ,arglist
         ,doc
         (run-hooks ',before)
         ,@body
         (run-hooks ',after))
       (put ',before 'definition-name ',sym)
       (put ',after 'definition-name ',sym)
       (put ',fun 'definition-name ',sym))))

(defun magit-new-section (title type)
  "Create a new section with title TITLE and type TYPE in current buffer.

If `magit-top-section' buffer local value is nil, the new section
will be the new top-section; otherwise the new-section will be a
child of the current top-section.

If TYPE is nil, the section won't be highlighted."
  (let* ((s (make-magit-section :parent magit-top-section
                                :title title
                                :type type
                                :hidden magit-section-hidden-default))
         (old (and magit-old-top-section
                   (magit-find-section (magit-section-path s)
                                       magit-old-top-section))))
    (if magit-top-section
        (push s (magit-section-children magit-top-section))
      (setq magit-top-section s))
    (when old
      (setf (magit-section-hidden s) (magit-section-hidden old)))
    s))

(defun magit-cancel-section (section)
  "Delete the section SECTION."
  (delete-region (magit-section-beginning section)
                 (magit-section-end section))
  (let ((parent (magit-section-parent section)))
    (if parent
        (setf (magit-section-children parent)
              (delq section (magit-section-children parent)))
      (setq magit-top-section nil))))

(defmacro magit-with-section (title type &rest body)
  "Create a new section of title TITLE and type TYPE and evaluate BODY there.

Sections created inside BODY will become children of the new
section. BODY must leave point at the end of the created section.

If TYPE is nil, the section won't be highlighted."
  (declare (indent 2) (debug (form form body)))
  (let ((s (make-symbol "*section*")))
    `(let* ((,s (magit-new-section ,title ,type))
            (magit-top-section ,s))
       (setf (magit-section-beginning ,s) (point))
       ,@body
       (setf (magit-section-end ,s) (point))
       (setf (magit-section-children ,s)
             (nreverse (magit-section-children ,s)))
       ,s)))

(defun magit-insert-section
  (section-title-and-type buffer-title washer program &rest args)
  "Run PROGRAM with ARGS and put the output into a new section.
Like `magit-git-section' (which see) but run PROGRAM instead of Git."
  (let* ((body-beg nil)
         (section-title (if (consp section-title-and-type)
                            (car section-title-and-type)
                          section-title-and-type))
         (section-type (if (consp section-title-and-type)
                           (cdr section-title-and-type)
                         nil))
         (section
          (magit-with-section section-title section-type
            (when buffer-title
              (insert (propertize buffer-title 'face 'magit-section-title)
                      "\n"))
            (setq body-beg (point))
            (apply 'magit-cmd-insert program args)
            (unless (eq (char-before) ?\n)
              (insert "\n"))
            (when washer
              (save-restriction
                (narrow-to-region body-beg (point))
                (goto-char (point-min))
                (funcall washer)
                (goto-char (point-max)))))))
    (if (= body-beg (point))
        (magit-cancel-section section)
      (insert "\n"))
    section))

(defun magit-git-section (section-title-and-type
                          buffer-title washer &rest args)
  "Run Git with ARGS and put the output into a new section.

SECTION-TITLE-AND-TYPE is either a string that is the title of
the section or (TITLE . TYPE) where TITLE is the title of the
section and TYPE is its type.

If there is no type, or if type is nil, the section won't be
highlighted.

BUFFER-TITLE is the inserted title of the section

WASHER is a function that will be run after inserting Git's output.
The buffer will be narrowed to the inserted text.  It should add
sectioning as needed for Magit interaction."
  (apply #'magit-insert-section
         section-title-and-type
         buffer-title
         washer
         magit-git-executable
         (append magit-git-standard-options args)))

(defun magit-set-section (title type start end)
  "Create a new section of title TITLE and type TYPE.
Use the specified START and END positions."
  (let ((section (magit-new-section title type)))
    (setf (magit-section-beginning section) start)
    (setf (magit-section-end section) end)
    section))

(defun magit-set-section-info (info &optional section)
  "Set the info of SECTION.
If SECTION is nil, default to setting `magit-top-section'"
  (setf (magit-section-info (or section magit-top-section)) info))

(defun magit-set-section-needs-refresh-on-show (flag &optional section)
  (setf (magit-section-needs-refresh-on-show
         (or section magit-top-section))
        flag))

(defmacro magit-create-buffer-sections (&rest body)
  "Empty current buffer of text and Magit's sections, and then eval BODY."
  (declare (indent 0) (debug t))
  `(let ((inhibit-read-only t))
     (erase-buffer)
     (let ((magit-old-top-section magit-top-section))
       (setq magit-top-section nil)
       ,@body
       (when (null magit-top-section)
         (magit-with-section 'top nil
           (insert "(empty)\n")))
       (magit-propertize-section magit-top-section)
       (magit-section-set-hidden magit-top-section
                                 (magit-section-hidden magit-top-section)))))

(defvar magit-log-count nil)

(defmacro magit-create-log-buffer-sections (&rest body)
  (declare (indent 0) (debug t))
  `(let ((magit-log-count 0) (inhibit-read-only t))
     (magit-create-buffer-sections
       (magit-with-section 'log nil
         ,@body
         (when (= magit-log-count magit-log-cutoff-length)
           (magit-with-section "longer"  'longer
             (insert "type \"e\" to show more logs\n")))))))

(defun magit-propertize-section (section)
  "Add text-property needed for SECTION."
  (put-text-property (magit-section-beginning section)
                     (magit-section-end section)
                     'magit-section section)
  (mapc 'magit-propertize-section
        (magit-section-children section)))

;;;; Section Searching

(defun magit-find-section (path top)
  "Find the section at the path PATH in subsection of section TOP."
  (if (null path)
      top
    (let ((secs (magit-section-children top)))
      (while (and secs (not (equal (car path)
                                   (magit-section-title (car secs)))))
        (setq secs (cdr secs)))
      (when (car secs)
        (magit-find-section (cdr path) (car secs))))))

(defun magit-section-path (section)
  "Return the path of SECTION."
  (let ((parent (magit-section-parent section)))
    (when parent
      (append (magit-section-path parent)
              (list (magit-section-title section))))))

(defun magit-find-section-after (pos)
  "Find the first section that begins after POS."
  (magit-find-section-after* pos (list magit-top-section)))

(defun magit-find-section-after* (pos secs)
  "Find the first section that begins after POS in the list SECS
\(including children of sections in SECS)."
  (while (and secs
              (<= (magit-section-beginning (car secs)) pos))
    (setq secs (if (magit-section-hidden (car secs))
                   (cdr secs)
                 (append (magit-section-children (car secs))
                         (cdr secs)))))
  (car secs))

(defun magit-find-section-before (pos)
  "Return the last section that begins before POS."
  (let ((section (magit-find-section-at pos)))
    (cl-do* ((current (or (magit-section-parent section)
                          section)
                      next)
             (next (unless (magit-section-hidden current)
                     (magit-find-section-before*
                      pos (magit-section-children current)))
                   (unless (magit-section-hidden current)
                     (magit-find-section-before*
                      pos (magit-section-children current)))))
        ((null next) current))))

(defun magit-find-section-before* (pos secs)
  "Find the last section that begins before POS in the list SECS."
  (let ((prev nil))
    (while (and secs
                (< (magit-section-beginning (car secs)) pos))
      (setq prev (car secs))
      (setq secs (cdr secs)))
    prev))

(defun magit-current-section ()
  "Return the Magit section at point."
  (magit-find-section-at (point)))

(defun magit-find-section-at (pos)
  "Return the Magit section at POS."
  (or (get-text-property pos 'magit-section)
      magit-top-section))

;;;; Section Jumping

(defun magit-goto-next-section ()
  "Go to the next section."
  (interactive)
  (let ((next (magit-find-section-after (point))))
    (if next
        (magit-goto-section next)
      (message "No next section"))))

(defun magit-goto-previous-section ()
  "Go to the previous section."
  (interactive)
  (if (eq (point) 1)
      (message "No previous section")
    (magit-goto-section (magit-find-section-before (point)))))

(defun magit-goto-parent-section ()
  "Go to the parent section."
  (interactive)
  (let ((parent (magit-section-parent (magit-current-section))))
    (when parent
      (goto-char (magit-section-beginning parent)))))

(defun magit-goto-next-sibling-section ()
  "Go to the next sibling section."
  (interactive)
  (let* ((initial (point))
         (section (magit-current-section))
         (end (- (magit-section-end section) 1))
         (parent (magit-section-parent section))
         (siblings (and parent (magit-section-children parent)))
         (next-sibling (magit-find-section-after* end siblings)))
    (if next-sibling
        (magit-goto-section next-sibling)
      (magit-goto-next-section))))

(defun magit-goto-previous-sibling-section ()
  "Go to the previous sibling section."
  (interactive)
  (let* ((section (magit-current-section))
         (beginning (magit-section-beginning section))
         (parent (magit-section-parent section))
         (siblings (and parent (magit-section-children parent)))
         (previous-sibling (magit-find-section-before* beginning siblings)))
    (if previous-sibling
        (magit-goto-section previous-sibling)
      (magit-goto-parent-section))))

(defun magit-goto-section (section)
  (goto-char (magit-section-beginning section))
  (cond
   ((and magit-log-auto-more
         (eq (magit-section-type section) 'longer))
    (magit-log-show-more-entries)
    (forward-line -1)
    (magit-goto-next-section))
   ((and (eq (magit-section-type section) 'commit)
         (derived-mode-p 'magit-log-mode))
    (magit-show-commit section))))

(defun magit-goto-section-at-path (path)
  "Go to the section described by PATH."
  (let ((sec (magit-find-section path magit-top-section)))
    (if sec
        (goto-char (magit-section-beginning sec))
      (message "No such section"))))


(defun magit-goto-diff-section-at-file (file)
  "Go to the section containing by the pathname, FILE"
  (let ((pos (catch 'diff-section-found
               (dolist (sec (magit-section-children magit-top-section))
                 (when (and (eq (magit-section-type sec) 'diff)
                            (string-equal (magit-diff-item-file sec) file))
                   (throw 'diff-section-found
                          (magit-section-beginning sec)))))))
    (when pos
      (goto-char pos))))

(defun magit-goto-diffstats ()
  "Go to the diffstats section if exists"
  (interactive)
  (let ((pos (catch 'section-found
               (dolist (sec (magit-section-children magit-top-section))
                 (when (eq (magit-section-type sec) 'diffstats)
                   (throw 'section-found
                          (magit-section-beginning sec)))))))
    (if pos
        (goto-char pos)
      (when (called-interactively-p 'interactive)
        (message "No diffstats section found")))))

(defmacro magit-define-section-jumper (sym title)
  "Define an interactive function to go to section SYM.
TITLE is the displayed title of the section."
  (let ((fun (intern (format "magit-jump-to-%s" sym)))
        (doc (format "Jump to section `%s'." title)))
    `(progn
       (defun ,fun ()
         ,doc
         (interactive)
         (magit-goto-section-at-path '(,sym)))
       (put ',fun 'definition-name ',sym))))

(magit-define-section-jumper stashes   "Stashes")
(magit-define-section-jumper untracked "Untracked files")
(magit-define-section-jumper unstaged  "Unstaged changes")
(magit-define-section-jumper staged    "Staged changes")
(magit-define-section-jumper unpulled  "Unpulled commits")
(magit-define-section-jumper unpushed  "Unpushed commits")
(magit-define-section-jumper pending   "Pending commits")

;;;; Section Utilities

(defun magit-map-sections (function section)
  "Apply FUNCTION to SECTION and recursively its subsections."
  (funcall function section)
  (mapc (apply-partially 'magit-map-sections function)
        (magit-section-children section)))

(defun magit-wash-sequence (function)
  "Repeatedly call FUNCTION until it returns nil or eob is reached.
FUNCTION has to move point forward or return nil."
  (while (and (not (eobp)) (funcall function))))

;;;; Section Visibility

(defun magit-section-set-hidden (section hidden)
  "Hide SECTION if HIDDEN is not nil, show it otherwise."
  (setf (magit-section-hidden section) hidden)
  (if (and (not hidden)
           (magit-section-needs-refresh-on-show section))
      (magit-refresh)
    (let ((inhibit-read-only t)
          (beg (save-excursion
                 (goto-char (magit-section-beginning section))
                 (forward-line)
                 (point)))
          (end (magit-section-end section)))
      (when (< beg end)
        (put-text-property beg end 'invisible hidden)))
    (unless hidden
      (dolist (c (magit-section-children section))
        (magit-section-set-hidden c (magit-section-hidden c))))))

(defun magit-section-any-hidden (section)
  "Return true if SECTION or any of its children is hidden."
  (or (magit-section-hidden section)
      (let ((kids (magit-section-children section)))
        (while (and kids (not (magit-section-any-hidden (car kids))))
          (setq kids (cdr kids)))
        kids)))

(defun magit-section-collapse (section)
  "Show SECTION and hide all its children."
  (dolist (c (magit-section-children section))
    (setf (magit-section-hidden c) t))
  (magit-section-set-hidden section nil))

(defun magit-section-expand (section)
  "Show SECTION and all its children."
  (dolist (c (magit-section-children section))
    (setf (magit-section-hidden c) nil))
  (magit-section-set-hidden section nil))

(defun magit-section-expand-all-aux (section)
  "Show recursively all SECTION's children."
  (dolist (c (magit-section-children section))
    (setf (magit-section-hidden c) nil)
    (magit-section-expand-all-aux c)))

(defun magit-section-expand-all (section)
  "Show SECTION and all its children."
  (magit-section-expand-all-aux section)
  (magit-section-set-hidden section nil))

(defun magit-section-hideshow (flag-or-func)
  "Show or hide current section depending on FLAG-OR-FUNC.

If FLAG-OR-FUNC is a function, it will be ran on current section.
IF FLAG-OR-FUNC is a boolean, the section will be hidden if it is
true, shown otherwise."
  (let ((section (magit-current-section)))
    (when (magit-section-parent section)
      (goto-char (magit-section-beginning section))
      (if (functionp flag-or-func)
          (funcall flag-or-func section)
        (magit-section-set-hidden section flag-or-func)))))

(defun magit-show-section ()
  "Show current section."
  (interactive)
  (magit-section-hideshow nil))

(defun magit-hide-section ()
  "Hide current section."
  (interactive)
  (magit-section-hideshow t))

(defun magit-collapse-section ()
  "Hide all subsection of current section."
  (interactive)
  (magit-section-hideshow #'magit-section-collapse))

(defun magit-expand-section ()
  "Show all subsection of current section."
  (interactive)
  (magit-section-hideshow #'magit-section-expand))

(defun magit-toggle-file-section ()
  "Like `magit-toggle-section' but toggle at file granularity."
  (interactive)
  (when (eq 'hunk (car (magit-section-context-type (magit-current-section))))
    (magit-goto-parent-section))
  (magit-toggle-section))

(defun magit-toggle-section ()
  "Toggle hidden status of current section."
  (interactive)
  (magit-section-hideshow
   (lambda (s)
     (magit-section-set-hidden s (not (magit-section-hidden s))))))

(defun magit-expand-collapse-section ()
  "Toggle hidden status of subsections of current section."
  (interactive)
  (magit-section-hideshow
   (lambda (s)
     (cond ((magit-section-any-hidden s)
            (magit-section-expand-all s))
           (t
            (magit-section-collapse s))))))

(defun magit-cycle-section ()
  "Cycle between expanded, hidden and collapsed state for current section.

Hidden: only the first line of the section is shown
Collapsed: only the first line of the subsection is shown
Expanded: everything is shown."
  (interactive)
  (magit-section-hideshow
   (lambda (s)
     (cond ((magit-section-hidden s)
            (magit-section-collapse s))
           ((with-no-warnings
              (cl-notany #'magit-section-hidden (magit-section-children s)))
            (magit-section-set-hidden s t))
           (t
            (magit-section-expand s))))))

(defun magit-section-lineage (section)
  "Return list of parent, grand-parents... for SECTION."
  (when section
    (cons section (magit-section-lineage (magit-section-parent section)))))

(defun magit-section-show-level (section level threshold path)
  (magit-section-set-hidden section (>= level threshold))
  (when (and (< level threshold)
             (not (magit-no-commit-p)))
    (if path
        (magit-section-show-level (car path) (1+ level) threshold (cdr path))
      (dolist (c (magit-section-children section))
        (magit-section-show-level c (1+ level) threshold nil)))))

(defun magit-show-level (level all)
  "Show section whose level is less than LEVEL, hide the others.
If ALL is non nil, do this in all sections, otherwise do it only
on ancestors and descendants of current section."
  (magit-with-refresh
    (if all
        (magit-section-show-level magit-top-section 0 level nil)
      (let ((path (reverse (magit-section-lineage (magit-current-section)))))
        (magit-section-show-level (car path) 0 level (cdr path))))))

(defun magit-show-only-files ()
  "Show section that are files, but not there subsection.

Do this in on ancestors and descendants of current section."
  (interactive)
  (if (derived-mode-p 'magit-status-mode)
      (call-interactively 'magit-show-level-2)
    (call-interactively 'magit-show-level-1)))

(defun magit-show-only-files-all ()
  "Show section that are files, but not there subsection.
Do this for all sections"
  (interactive)
  (if (derived-mode-p 'magit-status-mode)
      (call-interactively 'magit-show-level-2-all)
    (call-interactively 'magit-show-level-1-all)))

(defmacro magit-define-level-shower-1 (level all)
  "Define an interactive function to show function of level LEVEL.

If ALL is non nil, this function will affect all section,
otherwise it will affect only ancestors and descendants of
current section."
  (let ((fun (intern (format "magit-show-level-%s%s"
                             level (if all "-all" ""))))
        (doc (format "Show sections on level %s." level)))
    `(defun ,fun ()
       ,doc
       (interactive)
       (magit-show-level ,level ,all))))

(defmacro magit-define-level-shower (level)
  "Define two interactive function to show function of level LEVEL.
One for all, one for current lineage."
  `(progn
     (magit-define-level-shower-1 ,level nil)
     (magit-define-level-shower-1 ,level t)))

(magit-define-level-shower 1)
(magit-define-level-shower 2)
(magit-define-level-shower 3)
(magit-define-level-shower 4)

;;;; Section Highlighting

(defvar-local magit-highlighted-section nil)
(defvar-local magit-highlight-overlay nil)

(defun magit-highlight-section ()
  "Highlight current section if it has a type."
  (let ((section (magit-current-section))
        (refinep (lambda ()
                   (and magit-highlighted-section
                        (eq magit-diff-refine-hunk t)
                        (eq (magit-section-type magit-highlighted-section)
                            'hunk)))))
    (unless (eq section magit-highlighted-section)
      (when (funcall refinep)
        (magit-diff-unrefine-hunk magit-highlighted-section))
      (setq magit-highlighted-section section)
      (unless magit-highlight-overlay
        (overlay-put (setq magit-highlight-overlay (make-overlay 1 1))
                     'face 'magit-item-highlight))
      (cond ((and section (magit-section-type section))
             (when (funcall refinep)
               (magit-diff-refine-hunk section))
             (move-overlay magit-highlight-overlay
                           (magit-section-beginning section)
                           (magit-section-end section)
                           (current-buffer)))
            (t
             (delete-overlay magit-highlight-overlay))))))

;;;; Section Actions

(defun magit-section-context-type (section)
  (when section
    (let ((c (or (magit-section-type section)
                 (and (symbolp (magit-section-title section))
                      (magit-section-title section)))))
      (when c
        (cons c (magit-section-context-type
                 (magit-section-parent section)))))))

(defun magit-prefix-p (l1 l2)
  "Return non-nil if list L1 is a prefix of list L2.
L1 is a prefix of L2 if each of it's element is `equal' to the
element at the same position in L2.  As a special case `*' in
L1 matches zero or more arbitrary elements in L2."
  (or (null l1)
      (if (eq (car l1) '*)
          (or (magit-prefix-p (cdr l1) l2)
              (and l2
                   (magit-prefix-p l1 (cdr l2))))
        (and l2
             (equal (car l1) (car l2))
             (magit-prefix-p (cdr l1) (cdr l2))))))

(defun magit-section-match (condition &optional section)
  "Return t if the context type of SECTION matches CONDITION.

CONDITION is a list beginning with the type of the least narrow
section and recursively the more narrow sections.  It may also
contain wildcards (see `magit-prefix-p').

Optional SECTION is a section, if it is nil use the current
section."
  (magit-prefix-p (reverse condition)
                  (magit-section-context-type
                   (or section (magit-current-section)))))

(defmacro magit-section-case (head &rest clauses)
  "Choose among clauses depending on the current section.

Each clause looks like (SECTION-TYPE BODY...).  The current
section is compared against SECTION-TYPE; the corresponding
BODY is evaluated and it's value returned.  If no clause
succeeds return nil.

SECTION-TYPE is a list of symbols identifying a section and it's
section context; beginning with the most narrow section.  Whether
a clause succeeds is determined using `magit-section-match'.
A SECTION-TYPE of t is allowed only in the final clause, and
matches if no other SECTION-TYPE matches.

While evaluating the selected BODY SECTION is dynamically bound
to the current section and INFO to information about this
section (see `magit-section-info').

\(fn (SECTION INFO) (SECTION-TYPE BODY...)...)"
  (declare (indent 1))
  (let ((section (car head))
        (info (cadr head)))
    `(let* ((,section (magit-current-section))
            (,info (and ,section (magit-section-info ,section))))
       (cond ,@(mapcar (lambda (clause)
                         (let ((condition (car clause)))
                           `(,(if (eq condition t)
                                  t
                                `(magit-section-match ',condition ,section))
                             ,@(cdr clause))))
                       clauses)))))

(defconst magit-section-action-success
  (make-symbol "magit-section-action-success"))

(defmacro magit-section-action (head &rest clauses)
  "Choose among action clauses depending on the current section.

Like `magit-section-case' (which see) but if no CLAUSE succeeds
try additional CLAUSES added with `magit-add-action-clauses'.
Return the value of BODY of the clause that succeeded.

Each use of `magit-section-action' should use an unique OPNAME.

\(fn (SECTION INFO OPNAME) (SECTION-TYPE BODY...)...)"
  (declare (indent 1) (debug (sexp &rest (sexp body))))
  (let ((value (make-symbol "*value*"))
        (opname (car (cddr head)))
        (disallowed (car (or (assq t clauses)
                             (assq 'otherwise clauses)))))
    (when disallowed
      (error "%s is an invalid section type" disallowed))
    `(magit-with-refresh
       (let ((,value
              (magit-section-case ,(butlast head)
                ,@clauses
                (t
                 (or (run-hook-with-args-until-success
                      ',(intern (format "magit-%s-action-hook" opname)))
                     (let* ((section (magit-current-section))
                            (type (and section (magit-section-type section))))
                       (if type
                           (error ,(format "Can't %s a %%s" opname)
                                  (or (get type 'magit-description) type))
                         (error ,(format "Nothing to %s here" opname)))))))))
         (unless (eq ,value magit-section-action-success)
           ,value)))))

(defmacro magit-add-action-clauses (head &rest clauses)
  "Add additional clauses to the OPCODE section action.

Add to the section action with the same OPNAME additional
CLAUSES.  If none of the default clauses defined using
`magit-section-action' succeed try the clauses added with this
function (which can be used multiple times with the same OPNAME).

See `magit-section-case' for more information on SECTION, INFO
and CLAUSES.

\(fn (SECTION INFO OPNAME) (SECTION-TYPE BODY...)...)"
  (declare (indent 1))
  `(add-hook ',(intern (format "magit-%s-action-hook" (car (cddr head))))
             (lambda ()
               ,(macroexpand
                 `(magit-section-case ,(butlast head)
                    ,@(mapcar (lambda (clause)
                                `(,(car clause)
                                  (or (progn ,@(cdr clause))
                                      magit-section-action-success)))
                              clauses))))))

(define-obsolete-function-alias 'magit-add-action
  'magit-add-action-clauses "1.3.0")

;;; Command Macro

(defmacro magit-define-command (sym arglist &rest body)
  "Macro to define a magit command.
It will define the magit-SYM function having ARGLIST as argument.
It will also define the magit-SYM-command-hook variable.

The defined function will call the function in the hook in order
until one return non nil. If they all return nil then body will
be called.

It is used to define hookable magit command: command defined by
this function can be enriched by magit extension like
magit-topgit and magit-svn"
  (declare (indent defun)
           (debug (&define name lambda-list
                           [&optional stringp]
                           [&optional ("interactive" interactive)]
                           def-body)))
  (let ((fun (intern (format "magit-%s" sym)))
        (hook (intern (format "magit-%s-command-hook" sym)))
        (doc (format "Command for `%s'." sym))
        (inter nil)
        (instr body))
    (when (stringp (car body))
      (setq doc (car body)
            instr (cdr body)))
    (let ((form (car instr)))
      (when (eq (car form) 'interactive)
        (setq inter form
              instr (cdr instr))))
    `(progn
       (defvar ,hook nil)
       (defun ,fun ,arglist
         ,doc
         ,inter
         (unless (run-hook-with-args-until-success
                  ',hook ,@(remq '&optional (remq '&rest arglist)))
           ,@instr))
       (put ',fun 'definition-name ',sym)
       (put ',hook 'definition-name ',sym))))

;;; Git Processes

(defun magit-run-git (&rest args)
  (magit-with-refresh
    (magit-run-git* args)))

(defun magit-run-git-with-input (input &rest args)
  (magit-with-refresh
    (magit-run-git* args nil nil nil nil input)))

(defun magit-run-git-async (&rest args)
  (message "Running %s %s" magit-git-executable (mapconcat 'identity args " "))
  (magit-run-git* args nil nil nil t))

(defun magit-run-git* (subcmd-and-args
                       &optional logline noerase noerror nowait input)
  (magit-run* (append (cons magit-git-executable
                            magit-git-standard-options)
                      subcmd-and-args)
              logline noerase noerror nowait input))

(defvar magit-process nil)

(defvar magit-process-buffer-name "*magit-process*"
  "Name of buffer where output of processes is put.")

(defun magit-run* (cmd-and-args
                   &optional logline noerase noerror nowait input)
  (when magit-process
    (cl-case (process-status magit-process)
      (run  (error "Git is already running"))
      (stop (error "Git is stopped") )
      ((exit signal)
       (message "Git is not running anymore, but magit thinks it is")
       (setq magit-process nil))))
  (let ((cmd (car cmd-and-args))
        (args (cdr cmd-and-args))
        (default-dir default-directory)
        (process-buf (get-buffer-create magit-process-buffer-name))
        (command-buf (current-buffer))
        (successp nil))
    (when magit-quote-curly-braces
      (setq args (mapcar (apply-partially 'replace-regexp-in-string
                                          "{\\([0-9]+\\)}" "\\\\{\\1\\\\}")
                         args)))
    (magit-set-mode-line-process
     (magit-process-indicator-from-command cmd-and-args))
    (with-current-buffer process-buf
      (setq default-directory default-dir)
      (view-mode 1)
      (setq-local view-no-disable-on-exit t)
      (setq view-exit-action
            (lambda (buffer)
              (with-current-buffer buffer
                (bury-buffer))))
      (setq buffer-read-only t)
      (let ((inhibit-read-only t))
        (if noerase
            (goto-char (point-max))
          (erase-buffer))
        (insert "$ " (or logline
                         (mapconcat 'identity cmd-and-args " "))
                "\n")
        (cond (nowait
               (setq magit-process
                     (let ((process-connection-type
                            magit-process-connection-type))
                       (apply 'start-file-process
                              (file-name-nondirectory cmd)
                              process-buf cmd args)))
               (set-process-sentinel
                magit-process
                (apply-partially #'magit-process-sentinel command-buf))
               (set-process-filter magit-process 'magit-process-filter)
               (when input
                 (with-current-buffer input
                   (process-send-region magit-process
                                        (point-min) (point-max)))
                 (process-send-eof magit-process)
                 (sit-for 0.1 t))
               (magit-display-process magit-process)
               (setq successp t))
              (input
               (with-current-buffer input
                 (setq default-directory default-dir)
                 (setq magit-process
                       ;; Don't use a pty, because it would set icrnl
                       ;; which would modify the input (issue #20).
                       (let ((process-connection-type nil))
                         (apply 'start-file-process
                                (file-name-nondirectory cmd)
                                process-buf cmd args)))
                 (set-process-sentinel
                  magit-process
                  (lambda (process event)
                    (when (memq (process-status process)
                                '(exit signal))
                      (setq successp
                            (equal (process-exit-status magit-process) 0))
                      (setq magit-process nil))))
                 (set-process-filter magit-process 'magit-process-filter)
                 (process-send-region magit-process
                                      (point-min) (point-max))
                 (process-send-eof magit-process)
                 (while magit-process
                   (sit-for 0.1 t)))
               (magit-set-mode-line-process)
               (magit-need-refresh command-buf))
              (t
               (setq successp
                     (equal (apply 'process-file cmd nil process-buf nil args) 0))
               (magit-set-mode-line-process)
               (magit-need-refresh command-buf))))
      (or successp
          noerror
          (error
           "%s ... [%s buffer %s for details]"
           (or (with-current-buffer process-buf
                 (when (re-search-backward
                        (concat "^error: \\(.*\\)" paragraph-separate) nil t)
                   (match-string 1)))
               "Git failed")
           (with-current-buffer command-buf
             (let ((key (key-description (car (where-is-internal
                                               'magit-display-process)))))
               (if key (format "Hit %s to see" key) "See")))
           (buffer-name process-buf)))
      successp)))

(defun magit-process-sentinel (command-buf process event)
  (when (memq (process-status process) '(exit signal))
    (setq magit-process nil)
    (let ((msg (format "%s %s." (process-name process) (substring event 0 -1)))
          (successp (string-match "^finished" event))
          (key (if (buffer-live-p command-buf)
                   (with-current-buffer command-buf
                     (key-description (car (where-is-internal
                                            'magit-display-process))))
                 "M-x magit-display-process")))
      (when (buffer-live-p (process-buffer process))
        (with-current-buffer (process-buffer process)
          (let ((inhibit-read-only t))
            (goto-char (point-max))
            (insert msg "\n")
            (message (if successp
                         msg
                       (format "%s Hit %s or see buffer %s for details."
                               msg key (current-buffer)))))
          (when (featurep 'dired)
            (dired-uncache default-directory))))
      (magit-set-mode-line-process)
      (when (and (buffer-live-p command-buf)
                 (with-current-buffer command-buf
                   (derived-mode-p 'magit-mode)))
        (magit-refresh-buffer command-buf)))))

(defun magit-process-filter (proc string)
  (with-current-buffer (process-buffer proc)
    (let ((inhibit-read-only t))
      (magit-process-yes-or-no-prompt proc string)
      (magit-process-username-prompt  proc string)
      (magit-process-password-prompt  proc string)
      (goto-char (process-mark proc))
      ;; Find last ^M in string.  If one was found, ignore everything
      ;; before it and delete the current line.
      (let ((ret-pos (length string)))
        (while (and (>= (setq ret-pos (1- ret-pos)) 0)
                    (/= ?\r (aref string ret-pos))))
        (cond ((>= ret-pos 0)
               (goto-char (line-beginning-position))
               (delete-region (point) (line-end-position))
               (insert (substring string (+ ret-pos 1))))
              (t
               (insert string))))
      (set-marker (process-mark proc) (point)))))

(defun magit-process-yes-or-no-prompt (proc string)
  (let ((beg (string-match magit-process-yes-or-no-prompt-regexp string))
        (max-mini-window-height 30))
    (when beg
      (process-send-string
       proc
       (downcase
        (concat (match-string (if (yes-or-no-p (substring string 0 beg)) 1 2)
                              string)
                "\n"))))))

(defun magit-process-password-prompt (proc string)
  "Forward password prompts to the user."
  (let ((prompt (magit-process-match-prompt
                 magit-process-password-prompt-regexps string)))
    (when prompt
      (process-send-string proc (concat (read-passwd prompt) "\n")))))

(defun magit-process-username-prompt (proc string)
  "Forward username prompts to the user."
  (let ((prompt (magit-process-match-prompt
                 magit-process-username-prompt-regexps string)))
    (when prompt
      (process-send-string proc
                           (concat (read-string prompt nil nil
                                                (user-login-name))
                                   "\n")))))

(defun magit-process-match-prompt (prompts string)
  (when (cl-find-if (lambda (regex)
                      (string-match regex string))
                    prompts)
    (let ((prompt (match-string 0 string)))
      (cond ((string-match ": $" prompt) prompt)
            ((string-match ":$"  prompt) (concat prompt " "))
            (t                           (concat prompt ": "))))))

(defun magit-set-mode-line-process (&optional string)
  (magit-map-magit-buffers
   (apply-partially (lambda (s) (setq mode-line-process s)) string)))

(defun magit-process-indicator-from-command (comps)
  (when (magit-prefix-p (cons magit-git-executable
                              magit-git-standard-options)
                        comps)
    (setq comps (nthcdr (+ (length magit-git-standard-options) 1) comps)))
  (cond ((or (null (cdr comps))
             (not (member (car comps) '("remote"))))
         (concat " " (car comps)))
        (t
         (concat " " (car comps) " " (cadr comps)))))

(defun magit-display-process (&optional process buffer)
  "Display output from most recent Git process.

Non-interactively the behaviour depends on the optional PROCESS
and BUFFER arguments.  If non-nil display BUFFER (provided it is
still alive).  Otherwise if PROCESS is non-nil display its buffer
but only if it is still alive after `magit-process-popup-time'
seconds.  Finally if both PROCESS and BUFFER are nil display the
buffer of the most recent process, like in the interactive case."
  (interactive)
  (cond ((not process)
         (or buffer
             (setq buffer (get-buffer magit-process-buffer-name))
             (error "No Git commands have run"))
         (when (buffer-live-p buffer)
           (display-buffer buffer)
           (with-current-buffer buffer
             (goto-char (point-max)))))
        ((= magit-process-popup-time 0)
         (magit-display-process nil (process-buffer process)))
        ((> magit-process-popup-time 0)
         (run-with-timer magit-process-popup-time
                         nil #'magit-display-process
                         nil (process-buffer process)))))

;;; Magit Mode
;;;; Hooks

(defvar-local magit-refresh-function nil)
(put 'magit-refresh-function 'permanent-local t)

(defvar-local magit-refresh-args nil)
(put 'magit-refresh-args 'permanent-local t)

(defvar-local magit-last-point nil)
(put 'magit-last-point 'permanent-local t)

(defun magit-remember-point ()
  (setq magit-last-point (point)))

(defun magit-invisible-region-end (pos)
  (while (and (not (= pos (point-max))) (invisible-p pos))
    (setq pos (next-char-property-change pos)))
  pos)

(defun magit-invisible-region-start (pos)
  (while (and (not (= pos (point-min))) (invisible-p pos))
    (setq pos (1- (previous-char-property-change pos))))
  pos)

(defun magit-correct-point-after-command ()
  "Move point outside of invisible regions.

Emacs often leaves point in invisible regions, it seems.  To fix
this, we move point ourselves and never let Emacs do its own
adjustments.

When point has to be moved out of an invisible region, it can be
moved to its end or its beginning.  We usually move it to its
end, except when that would move point back to where it was
before the last command."
  (when (invisible-p (point))
    (let ((end (magit-invisible-region-end (point))))
      (goto-char (if (= end magit-last-point)
                     (magit-invisible-region-start (point))
                   end))))
  (setq disable-point-adjustment t))

;;;; Initialize Mode

(define-derived-mode magit-mode special-mode "Magit"
  "Parent major mode from which Magit major modes inherit.

Please see the manual for a complete description of Magit.

\\{magit-mode-map}"
  (buffer-disable-undo)
  (setq truncate-lines t)
  (add-hook 'pre-command-hook  #'magit-remember-point nil t)
  (add-hook 'post-command-hook #'magit-correct-point-after-command t t)
  (add-hook 'post-command-hook #'magit-highlight-section t t)
  ;; Emacs' normal method of showing trailing whitespace gives weird
  ;; results when `magit-whitespace-warning-face' is different from
  ;; `trailing-whitespace'.
  (when (and magit-highlight-whitespace
             magit-highlight-trailing-whitespace)
    (setq show-trailing-whitespace nil)))

(defmacro magit-mode-setup (buffer mode refresh-func &rest refresh-args)
  "Display and select BUFFER, turn on MODE, and refresh a first time.
Display BUFFER using `magit-display-mode-buffer', then turn on
MODE in BUFFER, set the local value of `magit-refresh-function'
to REFRESH-FUNC and that of `magit-refresh-args' to REFRESH-ARGS
and finally \"refresh\" a first time.  All arguments are
evaluated before switching to BUFFER."
  (let ((init-args (cl-gensym "init-args")))
    `(let ((,init-args (list (magit-get-top-dir default-directory)
                             ,mode ,refresh-func
                             ,@refresh-args)))
       (magit-display-mode-buffer ,buffer)
       (apply #'magit-mode-init ,init-args))))

(defun magit-mode-init (dir mode refresh-func &rest refresh-args)
  "Turn on MODE and refresh in the current buffer.
Turn on MODE, set the local value of `magit-refresh-function' to
REFRESH-FUNC and that of `magit-refresh-args' to REFRESH-ARGS and
finally \"refresh\" a first time.

Also see `magit-mode-setup', a more convenient variant."
  (setq default-directory dir
        magit-refresh-function refresh-func
        magit-refresh-args refresh-args)
  (funcall mode)
  (magit-refresh-buffer))

;;;; Find Buffer

(defun magit-find-buffer (submode &optional dir)
  (let ((topdir (magit-get-top-dir dir)))
    (cl-find-if (lambda (buf)
                  (with-current-buffer buf
                    (and (eq major-mode submode)
                         default-directory
                         (equal (expand-file-name default-directory)
                                topdir))))
                (buffer-list))))

(defun magit-find-status-buffer (&optional dir)
  (magit-find-buffer 'magit-status-mode dir))

;;;; Refresh Buffer

(defun magit-refresh-buffer (&optional buffer)
  (with-current-buffer (or buffer (current-buffer))
    (let* ((old-line (line-number-at-pos))
           (old-point (point))
           (old-section (magit-current-section))
           (old-path (and old-section
                          (magit-section-path (magit-current-section)))))
      (beginning-of-line)
      (let ((section-line (and old-section
                               (count-lines
                                (magit-section-beginning old-section)
                                (point))))
            (line-char (- old-point (point))))
        (when magit-refresh-function
          (apply magit-refresh-function
                 magit-refresh-args))
        (magit-refresh-marked-commits-in-buffer)
        (let ((s (and old-path (magit-find-section old-path magit-top-section))))
          (cond (s
                 (goto-char (magit-section-beginning s))
                 (forward-line section-line)
                 (forward-char line-char))
                (t
                 (save-restriction
                   (widen)
                   (goto-char (point-min))
                   (forward-line (1- old-line)))))
          (dolist (w (get-buffer-window-list (current-buffer)))
            (set-window-point w (point)))
          (magit-highlight-section))))))

(defun magit-revert-buffer ()
  "Replace current buffer text with the text of the visited file on disk.

This is intended for use in `magit-refresh-file-buffer-hook'.
It calls function `revert-buffer' (which see) but only after a
few sanity checks."
  (with-current-buffer (current-buffer)
    (when (and (not (buffer-modified-p))
               ;; Don't revert indirect buffers, as the parent would be
               ;; reverted.
               (not (buffer-base-buffer))
               (not (verify-visited-file-modtime (current-buffer)))
               (file-readable-p (buffer-file-name)))
      (revert-buffer t t nil))))

(defun magit-update-vc-modeline ()
  "Update the Vc status information in the modeline.

By default the built-in Version Control package shows the status
of file visiting buffers in the modeline.  Calling this function
forces the status to be updated in the current buffer.

This is intended for use in `magit-refresh-file-buffer-hook'.
Because this can be a costly operation it is not part of the
hook's default value.

Unless you add this function to the hook you might also want to
consider completely disabling Vc for git repositories.  To do so
remove the symbol `Git' from `vc-handled-backends'."
  ;; Don't use this directly so we can provide the above
  ;; instructions.  Don't use an alias to avoid confusion.
  (with-current-buffer (current-buffer)
    (vc-find-file-hook)))

;;;; Refresh Machinery

(defvar magit-refresh-needing-buffers nil)
(defvar magit-refresh-pending nil)

(defun magit-refresh-wrapper (func)
  (if magit-refresh-pending
      (funcall func)
    (let ((magit-refresh-pending t)
          (magit-refresh-needing-buffers nil)
          (status-buffer (magit-find-status-buffer default-directory)))
      (unwind-protect
          (funcall func)
        ;; Refresh magit buffers.
        (let (magit-custom-options)
          (when status-buffer
            (cl-pushnew status-buffer magit-refresh-needing-buffers))
          (when magit-refresh-needing-buffers
            (mapc 'magit-refresh-buffer magit-refresh-needing-buffers)))
        ;; Refresh file visiting buffers.
        (dolist (buffer (buffer-list))
          (when (and (buffer-file-name buffer)
                     (string-prefix-p default-directory
                                      (buffer-file-name buffer)))
            (with-current-buffer buffer
              (run-hooks 'magit-refresh-file-buffer-hook))))))))

(defun magit-need-refresh (&optional buffer)
  "Mark BUFFER as needing to be refreshed.
If optional BUFFER is nil, use the current buffer.  If the
buffer's mode doesn't derive from `magit-mode' do nothing."
  (with-current-buffer (or buffer (current-buffer))
    (when (derived-mode-p 'magit-mode)
      (cl-pushnew (current-buffer)
                  magit-refresh-needing-buffers :test 'eq))))

(defun magit-refresh ()
  "Refresh current buffer to match repository state.
Also revert every unmodified buffer visiting files
in the corresponding directory."
  (interactive)
  (magit-with-refresh
    (magit-need-refresh)))

(defun magit-refresh-all ()
  "Refresh all magit buffers to match respective repository states.
Also revert every unmodified buffer visiting files
in the corresponding directories."
  (interactive)
  (magit-map-magit-buffers #'magit-refresh-buffer default-directory))

(defun magit-map-magit-buffers (func &optional dir)
  (dolist (buf (buffer-list))
    (with-current-buffer buf
      (when (and (derived-mode-p 'magit-mode)
                 (or (null dir)
                     (equal default-directory dir)))
        (funcall func)))))

;;;; Display Buffer

(defvar-local magit-previous-window-configuration nil)
(put 'magit-previous-window-configuration 'permanent-local t)

(defun magit-display-mode-buffer (buffer &optional switch-function)
  "Display BUFFER in some window and select it.
This is intended for buffers whose major mode derive from Magit
mode.

Unless BUFFER is already displayed in the selected frame store the
previous window configuration as a buffer local value, so that it
can later be restored by `magit-quit-window'.

Then display and select BUFFER using SWITCH-FUNCTION.  If that is
nil either use `pop-to-buffer' if the current buffer's major mode
derives from Magit mode; or else use `switch-to-buffer'."
  (unless (get-buffer-window buffer (selected-frame))
    (with-current-buffer (get-buffer-create buffer)
      (setq magit-previous-window-configuration
            (current-window-configuration))))
  (funcall (or switch-function
               (if (derived-mode-p 'magit-mode)
                   'switch-to-buffer
                 'pop-to-buffer))
           buffer))

(defun magit-quit-window (&optional kill-buffer)
  "Bury the current buffer and delete its window.
With a prefix argument, kill the buffer instead.

If `magit-restore-window-configuration' is non-nil and the last
configuration stored by `magit-display-mode-buffer' originates
from the selected frame then restore it after burrying/killing
the buffer.  Finally reset the window configuration to nil."
  (interactive "P")
  (let ((winconf magit-previous-window-configuration)
        (buffer (current-buffer))
        (frame (selected-frame)))
    (quit-window kill-buffer (selected-window))
    (when winconf
      (when (and magit-restore-window-configuration
                 (equal frame (window-configuration-frame winconf)))
        (set-window-configuration winconf)
        (when (buffer-live-p buffer)
          (with-current-buffer buffer
            (setq magit-previous-window-configuration nil)))))))

;;; Diffs and Hunks
;;__ FIXME The parens indicate preliminary subsections.
;;__ See https://gist.github.com/tarsius/6539717 for
;;__ an attempt to make sense of this disorder.
;;;; (section info for diff)

(defun magit-diff-item-kind (diff)
  (car (magit-section-info diff)))

(defun magit-diff-item-file (diff)
  (cadr (magit-section-info diff)))

(defun magit-diff-item-file2 (diff)
  (car (cddr (magit-section-info diff))))

(defun magit-diff-item-range (diff)
  (nth 3 (magit-section-info diff)))

;;;; (section info for diffstat)

(defun magit-diffstat-item-kind (diffstat)
  (car (magit-section-info diffstat)))

(defun magit-diffstat-item-file (diffstat)
  (let ((file (cadr (magit-section-info diffstat))))
    ;; Git diffstat may shorten long pathname with the prefix "..."
    ;; (e.g. ".../long/sub/dir/file" or "...longfilename")
    (save-match-data
      (unless (string-match "\\`\\.\\.\\." file)
        file))))

(defun magit-diffstat-item-status (diffstat)
  "Return 'completed or 'incomplete depending on the processed status"
  (car (cddr (magit-section-info diffstat))))

;;;; (diff context)

(defvar magit-diff-context-lines 3)

(defun magit-diff-U-arg ()
  (format "-U%d" magit-diff-context-lines))

(defun magit-diff-abbrev-arg ()
  (format "--abbrev=%d" magit-sha1-abbrev-length))

(defun magit-diff-smaller-hunks (&optional count)
  "Decrease the context for diff hunks by COUNT."
  (interactive "p")
  (setq magit-diff-context-lines (max 0 (- magit-diff-context-lines count)))
  (magit-refresh))

(defun magit-diff-larger-hunks (&optional count)
  "Increase the context for diff hunks by COUNT."
  (interactive "p")
  (setq magit-diff-context-lines (+ magit-diff-context-lines count))
  (magit-refresh))

(defun magit-diff-default-hunks ()
  "Reset context for diff hunks to the default size."
  (interactive)
  (setq magit-diff-context-lines 3)
  (magit-refresh))

;;;; (diff options)

(defun magit-set-diff-options ()
  "Set local `magit-diff-options' based on popup state.
And refresh the current Magit buffer."
  (interactive)
  (setq-local magit-diff-options magit-custom-options)
  (magit-refresh))

;; `magit-set-default-diff-options' is defined in "Options"/"Setters".

(defun magit-save-default-diff-options ()
  "Set and save the default for `magit-diff-options' based on popup value.
Also set the local value in all Magit buffers and refresh them."
  (interactive)
  (customize-save-variable 'magit-diff-options magit-custom-options))

(defun magit-reset-diff-options ()
  "Reset local `magit-diff-options' to default value.
And refresh the current Magit buffer."
  (interactive)
  (setq-local magit-diff-options (default-value 'magit-diff-options))
  (magit-refresh))

;;;; (hunk refinement)

(defun magit-toggle-diff-refine-hunk (&optional other)
  "Turn diff-hunk refining on or off.

If hunk refining is currently on, then hunk refining is turned off.
If hunk refining is off, then hunk refining is turned on, in
`selected' mode (only the currently selected hunk is refined).

With a prefix argument, the \"third choice\" is used instead:
If hunk refining is currently on, then refining is kept on, but
the refining mode (`selected' or `all') is switched.
If hunk refining is off, then hunk refining is turned on, in
`all' mode (all hunks refined).

Customize `magit-diff-refine-hunk' to change the default mode."
  (interactive "P")
  (let ((hunk (and magit-highlighted-section
                   (eq (magit-section-type magit-highlighted-section) 'hunk)
                   magit-highlighted-section))
        (old magit-diff-refine-hunk))
    (setq-local magit-diff-refine-hunk
                (if other
                    (if (eq old 'all) t 'all)
                  (not old)))
    (cond ((or (eq old 'all)
               (eq magit-diff-refine-hunk 'all))
           (magit-refresh))
          ((not hunk))
          (magit-diff-refine-hunk
           (magit-diff-refine-hunk hunk))
          (t
           (magit-diff-unrefine-hunk hunk)))
    (message "magit-diff-refine-hunk: %s" magit-diff-refine-hunk)))

(defun magit-diff-refine-hunk (hunk)
  (save-excursion
    (goto-char (magit-section-beginning hunk))
    ;; `diff-refine-hunk' does not handle combined diffs.
    (unless (looking-at "@@@")
      (diff-refine-hunk))))

(defun magit-diff-unrefine-hunk (hunk)
  (remove-overlays (magit-section-beginning hunk)
                   (magit-section-end hunk)
                   'diff-mode 'fine))

;;;; (wash diffs)

(defun magit-wash-diffs ()
  (magit-wash-diffstats)
  (magit-wash-sequence #'magit-wash-diff-or-other-file))

(defun magit-wash-diff-or-other-file ()
  (or (magit-wash-diff)
      (magit-wash-other-file)))

(defun magit-wash-other-file ()
  (when (looking-at "^? \\(.*\\)$")
    (let ((file (magit-decode-git-path (match-string-no-properties 1))))
      (magit-wash-diffstats-postwork file)
      (delete-region (point) (+ (line-end-position) 1))
      (magit-with-section file 'file
        (magit-set-section-info file)
        (insert "\tNew      " file "\n"))
      t)))

;;;; (wash diffstats)

(defun magit-wash-diffstat (&optional guess)
  (when (looking-at "^ ?\\(.*?\\)\\( +| +.*\\)$")
    ;; Don't decode pseudo filename.
    (let ((file (match-string-no-properties 1))
          (remaining (match-string-no-properties 2)))
      (delete-region (point) (+ (line-end-position) 1))
      (magit-with-section "diffstat" 'diffstat
        ;;(magit-set-section-info 'incomplete)

        ;; diffstat entries will look like
        ;;
        ;; ' PSEUDO-FILE-NAME | +++---'
        ;;
        ;; Since PSEUDO-FILE-NAME is not always real pathname, we
        ;; don't know the pathname yet.  Thus, section info will be
        ;; (diffstat FILE incomplete MARKER-BEGIN MARKER-END) for
        ;; now, where MARKER-BEGIN points the beginning of the
        ;; PSEUDO-FILE-NAME, MARKER-END points the end of the
        ;; PSEUDO-FILE-NAME, and FILE will be abbreviated filename.
        ;; Later in `magit-wash-diff-or-other-file`, the section
        ;; info will be updated.

        ;; Note that FILE is the 2nd element of the section-info;
        ;; this is intentional, so that `magit-diff-item-file` can
        ;; return the FILE part.

        ;; (list 'diffstat
        ;;       (or (and (> (length file) 3)
        ;;                (string-equal (substring file 0 3) "...")
        ;;                (message "got the invalid file here")
        ;;                'truncated)
        ;;           file)))

        (insert " ")
        (let ((f-begin (point-marker)) f-end)
          (insert file)
          (setq f-end (point-marker))

          (magit-set-section-info (list 'diffstat
                                        file 'incomplete f-begin f-end))
          (insert remaining)
          (put-text-property (line-beginning-position)
                             (line-beginning-position 2)
                             'keymap magit-diffstat-keymap)
          (insert "\n")
          (add-to-list 'magit-diffstat-cached-sections
                       magit-top-section))
        ;; (insert (propertize (concat " "
        ;;                             (propertize file
        ;;                                         'face
        ;;                                         'magit-diff-file-header)
        ;;                             remaining)
        ;;                     'keymap
        ;;                     magit-diffstat-keymap)
        ;;         "\n")
        ))))

(defun magit-wash-diffstats ()
  (let ((entry-regexp "^ ?\\(.*?\\)\\( +| +.*\\)$")
        (title-regexp "^ ?\\([0-9]+ +files? change.*\\)\n+")
        (pos (point)))
    (save-restriction
      (save-match-data
        (when (and (looking-at entry-regexp)
                   (re-search-forward title-regexp nil t))
          (let ((title-line (match-string-no-properties 1))
                (stat-end (point-marker)))
            (delete-region (match-beginning 0) (match-end 0))
            (narrow-to-region pos stat-end)
            (goto-char (point-min))
            (magit-with-section "diffstats" 'diffstats
              (insert title-line)
              (insert "\n")
              (setq-local magit-diffstat-cached-sections nil)
              (magit-wash-sequence #'magit-wash-diffstat))
            (setq magit-diffstat-cached-sections
                  (nreverse magit-diffstat-cached-sections))
            (insert "\n")))))))

(defun magit-wash-diffstats-postwork (file)
  (when magit-diffstat-cached-sections
    (magit-set-section-info (list 'diffstat file 'completed)
                            (pop magit-diffstat-cached-sections))))

;;;; (wash top-section, mostly and disorganized)
;;__ TODO sort internally

(defvar magit-hide-diffs nil)

(defvar magit-indentation-level 1)

(defun magit-insert-diff-title (status file file2)
  (let ((status-text (cl-case status
                       ((unmerged)
                        (format "Unmerged   %s" file))
                       ((new)
                        (format "New        %s" file))
                       ((deleted)
                        (format "Deleted    %s" file))
                       ((renamed)
                        (format "Renamed    %s   (from %s)"
                                file file2))
                       ((modified)
                        (format "Modified   %s" file))
                       ((typechange)
                        (format "Typechange %s" file))
                       (t
                        (format "?          %s" file)))))
    (insert (make-string magit-indentation-level ?\t) status-text "\n")))

(defvar magit-current-diff-range nil
  "Used internally when setting up magit diff sections.")

(defun magit-wash-typechange-section (file)
  (magit-set-section-info (list 'typechange file))
  (let ((first-start (point-marker))
        (second-start (progn (forward-line 1)
                             (search-forward-regexp "^diff")
                             (beginning-of-line)
                             (point-marker)))
        (magit-indentation-level (+ magit-indentation-level 1)))
    (save-restriction
      (narrow-to-region first-start second-start)
      (goto-char (point-min))
      (magit-with-section file 'diff
        (magit-wash-diff-section)))
    (save-restriction
      (narrow-to-region second-start (point-max))
      (goto-char (point-min))
      (magit-with-section file 'diff
        (magit-wash-diff-section)))))

(defun magit-wash-diff-section ()
  (cond ((looking-at "^\\* Unmerged path \\(.*\\)")
         (let ((file (magit-decode-git-path (match-string-no-properties 1))))
           (delete-region (point) (line-end-position))
           (insert "\tUnmerged " file "\n")
           (magit-set-section-info (list 'unmerged file nil))
           t))
        ((looking-at "^diff")
         (let ((file (magit-diff-line-file))
               (end (save-excursion
                      (forward-line) ;; skip over "diff" line
                      (if (search-forward-regexp "^diff\\|^@@" nil t)
                          (goto-char (match-beginning 0))
                        (goto-char (point-max)))
                      (point-marker))))
           (magit-wash-diffstats-postwork file)

           (let* ((status (cond
                           ((looking-at "^diff --cc")
                            'unmerged)
                           ((save-excursion
                              (search-forward-regexp "^new file" end t))
                            'new)
                           ((save-excursion
                              (search-forward-regexp "^deleted" end t))
                            'deleted)
                           ((save-excursion
                              (search-forward-regexp "^rename" end t))
                            'renamed)
                           (t
                            'modified)))
                  (file2 (cond
                          ((save-excursion
                             (search-forward-regexp "^rename from \\(.*\\)"
                                                    end t))
                           (match-string-no-properties 1)))))
             (magit-set-section-info (list status
                                           file
                                           (or file2 file)
                                           magit-current-diff-range))
             (magit-insert-diff-title status file file2)
             (when (search-forward-regexp
                    "\\(--- \\(.*\\)\n\\+\\+\\+ \\(.*\\)\n\\)" nil t)
               (let ((set-face
                      (lambda (subexp face)
                        (if magit-diff-use-overlays
                            (overlay-put (make-overlay (match-beginning subexp)
                                                       (match-end subexp))
                                         'face face)
                          (put-text-property (match-beginning subexp)
                                             (match-end subexp)
                                             'face face)))))
                 (funcall set-face 1 'magit-diff-hunk-header)
                 (funcall set-face 2 'magit-diff-file-header)
                 (funcall set-face 3 'magit-diff-file-header)))
             (goto-char end)
             (let ((magit-section-hidden-default nil))
               (magit-wash-sequence #'magit-wash-hunk))))
         t)))

(defun magit-diff-line-file ()
  (cond ((looking-at "^diff --git \\(\".*\"\\) \\(\".*\"\\)$")
         (substring (magit-decode-git-path (match-string-no-properties 2)) 2))
        ((looking-at "^diff --git ./\\(.*\\) ./\\(.*\\)$")
         (match-string-no-properties 2))
        ((looking-at "^diff --cc +\\(.*\\)$")
         (match-string-no-properties 1))
        (t
         nil)))

(defun magit-wash-diff ()
  (let ((magit-section-hidden-default magit-hide-diffs))
    (magit-with-section
        (buffer-substring-no-properties (line-beginning-position)
                                        (line-end-position))
        'diff
      (magit-wash-diff-section))))

;;;; (wash hunks)

(defun magit-wash-hunk ()
  (when (looking-at "\\(^@+\\)[^@]*@+.*")
    (let ((n-columns (1- (length (match-string 1))))
          (head (match-string 0))
          (hunk-start-pos (point))
          (set-line-face
           (lambda (face)
             (if magit-diff-use-overlays
                 (overlay-put (make-overlay (line-beginning-position)
                                            (line-beginning-position 2))
                              'face face)
               (put-text-property (line-beginning-position)
                                  (line-beginning-position 2)
                                  'face face)))))
      (magit-with-section head 'hunk
        (funcall set-line-face 'magit-diff-hunk-header)
        (forward-line)
        (while (not (or (eobp)
                        (looking-at "^diff\\|^@@")))
          (magit-highlight-line-whitespace)
          (let ((prefix (buffer-substring-no-properties
                         (point) (min (+ (point) n-columns) (point-max))))
                (line (buffer-substring-no-properties (point) (line-end-position))))
            (cond ((string-match "^[\\+]+<<<<<<< " line)
                   (funcall set-line-face 'magit-diff-merge-current))
                  ((string-match "^[\\+]+=======" line)
                   (funcall set-line-face 'magit-diff-merge-separator))
                  ((string-match "^[\\+]+|||||||" line)
                   (funcall set-line-face 'magit-diff-merge-diff3-separator))
                  ((string-match "^[\\+]+>>>>>>> " line)
                   (funcall set-line-face 'magit-diff-merge-proposed))
                  ((string-match "\\+" prefix)
                   (funcall set-line-face 'magit-diff-add))
                  ((string-match "-" prefix)
                   (funcall set-line-face 'magit-diff-del))
                  (t
                   (funcall set-line-face 'magit-diff-none))))
          (forward-line))
        (when (eq magit-diff-refine-hunk 'all)
          (magit-diff-refine-hunk (magit-current-section)))))
    t))

(defun magit-highlight-line-whitespace ()
  (when (and magit-highlight-whitespace
             (or (derived-mode-p 'magit-status-mode)
                 (not (eq magit-highlight-whitespace 'status))))
    (let ((indent
           (if (local-variable-p 'magit-highlight-indentation)
               magit-highlight-indentation
             (setq-local
              magit-highlight-indentation
              (cdr (cl-find-if (lambda (pair)
                                 (string-match-p (car pair) default-directory))
                               (default-value magit-highlight-indentation)
                               :from-end t))))))
      (when (and magit-highlight-trailing-whitespace
                 (looking-at "^[-+].*?\\([ \t]+\\)$"))
        (overlay-put (make-overlay (match-beginning 1) (match-end 1))
                     'face 'magit-whitespace-warning-face))
      (when (or (and (eq indent 'tabs)
                     (looking-at "^[-+]\\( *\t[ \t]*\\)"))
                (and (integerp indent)
                     (looking-at (format "^[-+]\\([ \t]* \\{%s,\\}[ \t]*\\)"
                                         indent))))
        (overlay-put (make-overlay (match-beginning 1) (match-end 1))
                     'face 'magit-whitespace-warning-face)))))

;;;; (wash raw diffs)

(defun magit-insert-diff (file status)
  (let ((beg (point)))
    (apply 'magit-git-insert "-c" "diff.submodule=short" "diff"
           `(,(magit-diff-U-arg) ,@magit-diff-options "--" ,file))
    (unless (eq (char-before) ?\n)
      (insert "\n"))
    (save-restriction
      (narrow-to-region beg (point))
      (goto-char beg)
      (cond ((eq status 'typechange)
             (magit-insert-diff-title status file file)
             (magit-wash-typechange-section file))
            (t
             (magit-wash-diff-section)))
      (goto-char (point-max)))))

(defvar magit-last-raw-diff nil)
(defvar magit-ignore-unmerged-raw-diffs nil)

(defun magit-wash-raw-diffs ()
  (let ((magit-last-raw-diff nil))
    (magit-wash-sequence #'magit-wash-raw-diff)))

(defun magit-wash-raw-diff ()
  (when (looking-at
         ":\\([0-7]+\\) \\([0-7]+\\) [0-9a-f]+ [0-9a-f]+ \\(.\\)[0-9]*\t\\([^\t\n]+\\)$")
    (let ((old-perm (match-string-no-properties 1))
          (new-perm (match-string-no-properties 2))
          (status (cl-case (string-to-char (match-string-no-properties 3))
                    (?A 'new)
                    (?D 'deleted)
                    (?M 'modified)
                    (?U 'unmerged)
                    (?T 'typechange)
                    (t     nil)))
          (file (magit-decode-git-path (match-string-no-properties 4))))
      ;; If this is for the same file as the last diff, ignore it.
      ;; Unmerged files seem to get two entries.
      ;; We also ignore unmerged files when told so.
      (if (or (equal file magit-last-raw-diff)
              (and magit-ignore-unmerged-raw-diffs (eq status 'unmerged)))
          (delete-region (point) (+ (line-end-position) 1))
        (setq magit-last-raw-diff file)
        ;; The 'diff' section that is created here will not work with
        ;; magit-insert-diff-item-patch etc when we leave it empty.
        ;; Luckily, raw diffs are only produced for staged and
        ;; unstaged changes, and we never call
        ;; magit-insert-diff-item-patch on them.  This is a bit
        ;; brittle, of course.
        (let ((magit-section-hidden-default magit-hide-diffs))
          (magit-with-section file 'diff
            (delete-region (point) (+ (line-end-position) 1))
            (if (not (magit-section-hidden magit-top-section))
                (magit-insert-diff file status)
              (magit-set-section-info (list status file nil))
              (magit-set-section-needs-refresh-on-show t)
              (magit-insert-diff-title status file nil)))))
      t)))

(defun magit-hunk-item-diff (hunk)
  (let ((diff (magit-section-parent hunk)))
    (or (eq (magit-section-type diff) 'diff)
        (error "Huh?  Parent of hunk not a diff"))
    diff))

(defun magit-diff-item-insert-header (diff buf)
  (magit-insert-region (save-excursion
                         (goto-char (magit-section-beginning diff))
                         (forward-line)
                         (point))
                       (if (magit-section-children diff)
                           (magit-section-beginning
                            (car (magit-section-children diff)))
                         (magit-section-end diff))
                       buf))

(defun magit-insert-diff-item-patch (diff buf)
  (magit-insert-region (save-excursion
                         (goto-char (magit-section-beginning diff))
                         (forward-line)
                         (point))
                       (magit-section-end diff)
                       buf))

(defun magit-insert-hunk-item-patch (hunk buf)
  (magit-diff-item-insert-header (magit-hunk-item-diff hunk) buf)
  (magit-insert-region (magit-section-beginning hunk)
                       (magit-section-end hunk)
                       buf))

(defun magit-insert-region (beg end buf)
  (let ((text (buffer-substring-no-properties beg end)))
    (with-current-buffer buf
      (insert text))))

(defun magit-insert-hunk-item-region-patch (hunk reverse beg end buf)
  (magit-diff-item-insert-header (magit-hunk-item-diff hunk) buf)
  (save-excursion
    (goto-char (magit-section-beginning hunk))
    (magit-insert-current-line buf)
    (forward-line)
    (let ((copy-op (if reverse "+" "-")))
      (while (< (point) (magit-section-end hunk))
        (cond ((and (<= beg (point)) (< (point) end))
               (magit-insert-current-line buf))
              ((looking-at " ")
               (magit-insert-current-line buf))
              ((looking-at copy-op)
               (let ((text (buffer-substring-no-properties
                            (+ (point) 1) (line-beginning-position 2))))
                 (with-current-buffer buf
                   (insert " " text)))))
        (forward-line))))
  (with-current-buffer buf
    (diff-fixup-modifs (point-min) (point-max))))

(defun magit-insert-current-line (buf)
  (let ((text (buffer-substring-no-properties
               (line-beginning-position) (line-beginning-position 2))))
    (with-current-buffer buf
      (insert text))))

;;;; (utility used elsewhere)

(defun magit-hunk-item-target-line (hunk)
  (save-excursion
    (beginning-of-line)
    (let ((line (line-number-at-pos)))
      (goto-char (magit-section-beginning hunk))
      (unless (looking-at "@@+ .* \\+\\([0-9]+\\)\\(,[0-9]+\\)? @@+")
        (error "Hunk header not found"))
      (let ((target (string-to-number (match-string 1))))
        (forward-line)
        (while (< (line-number-at-pos) line)
          ;; XXX - deal with combined diffs
          (unless (looking-at "-")
            (setq target (+ target 1)))
          (forward-line))
        target))))

;;;; (apply)

(defun magit-apply-diff-item (diff &rest args)
  (when (zerop magit-diff-context-lines)
    (setq args (cons "--unidiff-zero" args)))
  (let ((buf (generate-new-buffer " *magit-input*")))
    (unwind-protect
        (progn (magit-insert-diff-item-patch diff buf)
               (apply #'magit-run-git-with-input buf
                      "apply" (append args (list "-"))))
      (kill-buffer buf))))

(defun magit-apply-hunk-item* (hunk reverse &rest args)
  "Apply single hunk or part of a hunk to the index or working file.

This function is the core of magit's stage, unstage, apply, and
revert operations.  HUNK (or the portion of it selected by the
region) will be applied to either the index, if \"--cached\" is a
member of ARGS, or to the working file otherwise."
  (let ((zero-context (zerop magit-diff-context-lines))
        (use-region (use-region-p)))
    (when zero-context
      (setq args (cons "--unidiff-zero" args)))
    (when reverse
      (setq args (cons "--reverse" args)))
    (when (and use-region zero-context)
      (error (concat "Not enough context to partially apply hunk.  "
                     "Use `+' to increase context.")))
    (let ((buf (generate-new-buffer " *magit-input*")))
      (unwind-protect
          (progn (if use-region
                     (magit-insert-hunk-item-region-patch
                      hunk reverse (region-beginning) (region-end) buf)
                   (magit-insert-hunk-item-patch hunk buf))
                 (apply #'magit-run-git-with-input buf
                        "apply" (append args (list "-"))))
        (kill-buffer buf)))))

(defun magit-apply-hunk-item (hunk &rest args)
  (apply #'magit-apply-hunk-item* hunk nil args))

(defun magit-apply-hunk-item-reverse (hunk &rest args)
  (apply #'magit-apply-hunk-item* hunk t args))

;;; Log Washing

(cl-defstruct magit-log-line
  graph sha1 author date msg refs gpg refsub)

;;;; Log Washing Variables

;; Regexps for parsing ref names
;;
;; see the `git-check-ref-format' manpage for details

(defconst magit-ref-nonchars "\000-\037\177 ~^:?*[\\"
  "Characters specifically disallowed from appearing in Git symbolic refs.

Evaluate (man \"git-check-ref-format\") for details")

(defconst magit-ref-nonslash-re
  (concat "\\(?:"
          ;; "no slash-separated component can begin with a dot ." (rule 1)
          "[^" magit-ref-nonchars "./]"
          ;; "cannot have two consecutive dots ..  anywhere." (rule 3)
          "\\.?"
          "\\)*")
  "Regexp that matches the non-slash parts of a ref name.

Evaluate (man \"git-check-ref-format\") for details")

(defconst magit-refname-re
  (concat
   "\\(?:HEAD\\|"

   "\\(?:tag: \\)?"

   ;; optional non-slash sequence at the beginning
   magit-ref-nonslash-re

   ;; any number of slash-prefixed sequences
   "\\(?:"
   "/"
   magit-ref-nonslash-re
   "\\)*"

   "/" ;; "must contain at least one /." (rule 2)
   magit-ref-nonslash-re

   ;; "cannot end with a slash / nor a dot .." (rule 5)
   "[^" magit-ref-nonchars "./]"

   "\\)"
   )
  "Regexp that matches a git symbolic reference name.

Evaluate (man \"git-check-ref-format\") for details")

(defconst magit-log-oneline-re
  (concat
   "^\\(\\(?:[---_\\*|/.] ?\\)+ *\\)?"             ; graph   (1)
   "\\(?:"
   "\\([0-9a-fA-F]+\\)"                            ; sha1    (2)
   "\\(?:"                                         ; refs    (3)
   " "
   "\\("
   "("
   magit-refname-re "\\(?:, " magit-refname-re "\\)*"
   ")"
   "\\)"
   "\\)?"
   "\\)?"
   " ?"
   "\\(?:"
   "\\([BGUN]\\)?"                                  ; gpg     (4)
   "\\[\\([^]]*\\)\\]"                              ; author  (5)
   "\\[\\([^]]*\\)\\]"                              ; date    (6)
   "\\)?"
   "\\(.+\\)?$"                                     ; msg     (7)
   ))

(defconst magit-log-longline-re
  (concat
   "\\(\\(?: ?[---_\\*|/.]+ \\)* *\\)"             ; graph   (1)
   "\\(?:"
   "commit "
   "\\([0-9a-fA-F]+\\)"                            ; sha1    (2)
   "\\(?:"
   " "
   "\\("                                           ; refs    (3)
   "("
   magit-refname-re "\\(?:, " magit-refname-re "\\)*"
   ")"
   "\\)"
   "\\)?$"
   "\\)?"
   "\\(.+\\)?$"                                    ; msg     (4)
   ))

(defconst magit-log-unique-re
  (concat "^\\* "
          "\\([0-9a-fA-F]+\\) "                    ; sha     (1)
          "\\(.*\\)$"))                            ; msg     (2)

(defconst magit-log-reflog-re
  (concat "^\\([^\C-?]+\\)\C-??"                   ; graph   (1)
          "\\([^\C-?]+\\)\C-?"                     ; sha1    (2)
          "\\([^:]+\\)?"                           ; refsub  (3)
          "\\(?:: \\)?"
          "\\(.+\\)?$"))                           ; msg     (4)

(defconst magit-reflog-subject-re
  (concat "\\([^ ]+\\) ?"                          ; command (1)
          "\\(\\(?: ?[^---(][^ ]+\\)+\\)? ?"       ; status  (2)
          "\\(\\(?: ?-[^ ]+\\)+\\)?"               ; option  (3)
          "\\(?: ?(\\([^)]+\\))\\)?"))             ; type    (4)

(defconst magit-log-format "--format=format:* %h %s")

(defun magit-log-cutoff-length-arg ()
  (format "--max-count=%d" magit-log-cutoff-length))

;;;; Log Washing Functions

(defun magit-format-log-line (line)
  (let ((graph  (magit-log-line-graph line))
        (sha1   (magit-log-line-sha1 line))
        (author (magit-log-line-author line))
        (date   (magit-log-line-date line))
        (msg    (magit-log-line-msg line))
        (refs   (magit-log-line-refs line))
        (gpg    (magit-log-line-gpg line))
        (refsub (magit-log-line-refsub line)))
    (when (and magit-log-show-author-date author date)
      (magit-log-make-author-date-overlay author date))
    (concat (if sha1
                (propertize sha1 'face 'magit-log-sha1)
              (make-string magit-sha1-abbrev-length ? ))
            " "
            graph
            (when refs
              (concat
	       (mapconcat 'identity
			  (cl-mapcan
			   (lambda (r)
			     (cl-destructuring-bind (label face)
				 (magit-ref-get-label-color r)
			       (when label
				 (list (propertize label 'face face)))))
			   refs)
			  " ")
	       " "))
            (when refsub
              (magit-log-format-reflog refsub))
            (when msg
              (font-lock-append-text-property
               0 (length msg)
               'face (if gpg
                         (if (string= gpg "B")
                             'error
                           'magit-valid-signature)
                       'magit-log-message)
               msg)
              msg))))

(defun magit-parse-log-line (line style)
  (when (string-match (cl-ecase style
                        (oneline magit-log-oneline-re)
                        (long    magit-log-longline-re)
                        (reflog  magit-log-reflog-re)
                        (unique  magit-log-unique-re))
                      line)
    (let ((match-style-string
           (lambda (oneline long reflog unique)
             (when (symbol-value style)
               (match-string (symbol-value style) line)))))
      (make-magit-log-line
       :graph  (funcall match-style-string 1   1   1   nil)
       :sha1   (funcall match-style-string 2   2   2   1)
       :author (funcall match-style-string 5   nil nil nil)
       :date   (funcall match-style-string 6   nil nil nil)
       :gpg    (funcall match-style-string 4   nil nil nil)
       :msg    (funcall match-style-string 7   4   4   2)
       :refsub (funcall match-style-string nil nil 3   nil)
       :refs   (when (funcall match-style-string 3 3 nil nil)
                 (cl-mapcan
                  (lambda (s)
                    (unless (string= s "tag:")
                      (list s)))
                  (split-string (funcall match-style-string 3 3 nil nil)
                                "[(), ]" t)))))))

(defun magit-wash-log-line (style)
  (beginning-of-line)
  (let* ((bol (point-at-bol))
         (eol (point-at-eol))
         (line (magit-parse-log-line (buffer-substring bol eol)
                                     style)))
    (if line
        (let ((sha1 (magit-log-line-sha1 line)))
          (delete-region bol eol)
          (insert (magit-format-log-line line))
          (goto-char bol)
          (if sha1
              (magit-with-section sha1 'commit
                (when magit-log-count
                  (cl-incf magit-log-count))
                (magit-set-section-info sha1)
                (forward-line))
            (forward-line)))
      (forward-line)))
  t)

(defun magit-wash-log (style &optional color)
  (when color
    (let ((ansi-color-apply-face-function
           (lambda (beg end face)
             (when face
               (put-text-property beg end 'font-lock-face face)))))
      (ansi-color-apply-on-region (point-min) (point-max))))
  (let ((magit-old-top-section nil))
    (when (eq style 'oneline)
      (magit-log-setup-author-date))
    (magit-wash-sequence (apply-partially 'magit-wash-log-line style))
    (when (eq style 'oneline)
      (magit-log-create-author-date-overlays))))

;;;; Log Author/Date Overlays

(defvar-local magit-log-author-date-string-length nil)
(defvar-local magit-log-author-string-length nil)
(defvar-local magit-log-date-string-length nil)
(defvar-local magit-log-author-date-overlay nil)

(defun magit-log-make-author-date-overlay (author date)
  (let ((overlay (make-overlay (point) (1+ (point)))))
    (setq author (propertize author 'face 'magit-log-author)
          date (delete "ago" (split-string date "[ ,]+"))
          date (propertize (concat (format "%2s %5s"
                                           (nth 0 date)
                                           (nth 1 date))
                                   (when (nth 2 date)
                                     (format " %2s %1.1s "
                                             (nth 2 date)
                                             (nth 3 date))))
                           'face 'magit-log-date))
    (overlay-put overlay 'magit-log-overlay (cons author date))
    (overlay-put overlay 'evaporate t)
    (setq magit-log-author-date-overlay
          (cons overlay magit-log-author-date-overlay))
    (when (> (length author) magit-log-author-string-length)
      (setq magit-log-author-string-length (length author)))
    (when (> (length date) magit-log-date-string-length)
      (setq magit-log-date-string-length (length date)))))

(defun magit-log-create-author-date-overlays ()
  (when magit-log-author-date-overlay
    (let* ((author-length magit-log-author-string-length)
           (date-length magit-log-date-string-length)
           (max-length (if (< (+ author-length date-length 1)
                              magit-log-author-date-max-length)
                           (+ author-length date-length 1)
                         magit-log-author-date-max-length))
           (author-length (- max-length date-length 1))
           (author-length-string (number-to-string author-length))
           (date-length-string (number-to-string date-length))
           (format-string (concat "%-" author-length-string "s "
                                  "%-" date-length-string "s")))
      (mapc (lambda (overlay)
              (let* ((data (overlay-get overlay 'magit-log-overlay))
                     (author (car data))
                     (date (cdr data))
                     (author-date
                      (format format-string
                              (if (< author-length (length author))
                                  (concat
                                   (substring author
                                              0 (1- author-length))
                                   (propertize
                                    "-" 'face
                                    'magit-log-author-date-cutoff))
                                author)
                              date)))
                (overlay-put overlay 'before-string
                             (propertize " " 'display
                                         (list '(margin right-margin)
                                               author-date)))))
            magit-log-author-date-overlay)
      (setq magit-log-author-date-string-length max-length))
    (magit-log-refresh-author-date)
    (add-hook 'window-configuration-change-hook
              'magit-log-refresh-author-date
              nil t)))

(defun magit-log-refresh-author-date ()
  (let ((window (get-buffer-window)))
    (when window
      (with-selected-window window
        (set-window-margins nil (car (window-margins))
                            magit-log-author-date-string-length)))))

(defun magit-log-setup-author-date ()
  (setq magit-log-author-date-string-length 0
        magit-log-author-string-length 0
        magit-log-date-string-length 0
        magit-log-author-date-overlay nil)
  (remove-hook 'window-configuration-change-hook
               'magit-log-refresh-author-date t))

;;; Commit Mode
;;__ FIXME The parens indicate preliminary subsections.
;;;; (variables, TODO make unnecessary)

(defvar magit-currently-shown-commit nil)

(defvar-local magit-back-navigation-history nil
  "History items that will be visited by successively going \"back\".")
(put 'magit-back-navigation-history 'permanent-local t)

(defvar-local magit-forward-navigation-history nil
  "History items that will be visited by successively going \"forward\".")
(put 'magit-forward-navigation-history 'permanent-local t)

;;;; (core)

(define-derived-mode magit-commit-mode magit-mode "Magit"
  "Mode for looking at a git commit.

\\{magit-commit-mode-map}
Unless shadowed by the mode specific bindings above, bindings
from the parent keymap `magit-mode-map' are also available."
  :group 'magit)

(defvar magit-commit-buffer-name "*magit-commit*"
  "Name of buffer used to display a commit.")

;;;###autoload
(defun magit-show-commit (commit &optional scroll inhibit-history select)
  "Show information about a commit.
Show it in the buffer named by `magit-commit-buffer-name'.
COMMIT can be any valid name for a commit in the current Git
repository.

When called interactively or when SELECT is non-nil, switch to
the commit buffer using `pop-to-buffer'.

Unless INHIBIT-HISTORY is non-nil, the commit currently shown
will be pushed onto `magit-back-navigation-history' and
`magit-forward-navigation-history' will be cleared.

Noninteractively, if the commit is already displayed and SCROLL
is provided, call SCROLL's function definition in the commit
window.  (`scroll-up' and `scroll-down' are typically passed in
for this argument.)"
  (interactive (list (magit-read-rev-with-default "Show commit (hash or ref)")
                     nil nil t))
  (when (magit-section-p commit)
    (setq commit (magit-section-info commit)))
  (unless (magit-git-success "cat-file" "commit" commit)
    (error "%s is not a commit" commit))
  (let ((dir (magit-get-top-dir))
        (buf (get-buffer-create magit-commit-buffer-name)))
    (cond
     ((and (equal magit-currently-shown-commit commit)
           ;; if it's empty then the buffer was killed
           (with-current-buffer buf
             (> (length (buffer-string)) 1)))
      (let ((win (get-buffer-window buf)))
        (cond ((not win)
               (display-buffer buf))
              (scroll
               (with-selected-window win
                 (funcall scroll))))))
     (commit
      (display-buffer buf)
      (with-current-buffer buf
        (unless inhibit-history
          (push (cons default-directory magit-currently-shown-commit)
                magit-back-navigation-history)
          (setq magit-forward-navigation-history nil))
        (setq magit-currently-shown-commit commit)
        (goto-char (point-min))
        (magit-mode-init dir 'magit-commit-mode
                         #'magit-refresh-commit-buffer commit))))
    (when select
      (pop-to-buffer buf))))

(defun magit-refresh-commit-buffer (commit)
  (magit-create-buffer-sections
    (apply #'magit-git-section nil nil
           'magit-wash-commit
           "log" "-1" "--decorate=full"
           "--pretty=medium" "--no-abbrev-commit"
           "--cc" "-p"
           `(,@(and magit-show-diffstat (list "--stat"))
             ,@magit-diff-options
             ,commit))))

;;;; (washing)

(defun magit-wash-commit ()
  (let ((magit-current-diff-range)
        (merge-commit))
    (when (looking-at "^commit \\([0-9a-fA-F]\\{40\\}\\)")
      (setq magit-current-diff-range (match-string 1))
      (add-text-properties (match-beginning 1) (match-end 1)
                           '(face magit-log-sha1)))
    (cond
     ((search-forward-regexp
       "^Merge: \\([0-9a-fA-F]+\\) \\([0-9a-fA-F]+\\)$" nil t)
      (setq magit-current-diff-range (cons (cons (match-string 1)
                                                 (match-string 2))
                                           magit-current-diff-range)
            merge-commit t)
      (let ((first  (magit-set-section nil 'commit
                                       (match-beginning 1) (match-end 1)))
            (second (magit-set-section nil 'commit
                                       (match-beginning 2) (match-end 2))))
        (magit-set-section-info (match-string 1) first)
        (magit-set-section-info (match-string 2) second))
      (magit-make-commit-button (match-beginning 1) (match-end 1))
      (magit-make-commit-button (match-beginning 2) (match-end 2)))
     (t
      (setq magit-current-diff-range
            (cons (concat magit-current-diff-range "^")
                  magit-current-diff-range))
      (setq merge-commit nil)))

    (search-forward-regexp "^$")        ; point at the beginning of log msgs

    (when magit-show-diffstat
      (let ((pos (point)))
        (save-excursion
          (forward-char)
          (when (search-forward-regexp (if merge-commit "^$" "^---$")
                                       nil t)
            (delete-region (match-beginning 0)
                           (+ (match-end 0) 1))
            (insert "\n")

            (magit-wash-diffstats)))))

    (while (and
            (search-forward-regexp
             "\\(\\b[0-9a-fA-F]\\{4,40\\}\\b\\)\\|\\(^diff\\)" nil 'noerror)
            (not (match-string 2)))
      (let ((sha1 (match-string 1))
            (start (match-beginning 1))
            (end (match-end 1)))
        (when (string-equal "commit" (magit-git-string "cat-file" "-t" sha1))
          (magit-make-commit-button start end)
          (let ((section (magit-set-section sha1 'commit start end)))
            (magit-set-section-info sha1 section)))))
    (beginning-of-line)
    (when (looking-at "^diff")
      (magit-wash-diffs))
    (goto-char (point-max))
    (when magit-commit-mode-show-buttons
      (insert "\n")
      (when magit-back-navigation-history
        (magit-with-section "[back]" 'button
          (insert-text-button "[back]"
                              'help-echo "Previous commit"
                              'action 'magit-show-commit-backward
                              'follow-link t
                              'mouse-face 'magit-item-highlight)))
      (insert " ")
      (when magit-forward-navigation-history
        (magit-with-section "[forward]" 'button
          (insert-text-button "[forward]"
                              'help-echo "Next commit"
                              'action 'magit-show-commit-forward
                              'follow-link t
                              'mouse-face 'magit-item-highlight))))))

(defun magit-make-commit-button (start end)
  (make-text-button start end
                    'help-echo "Visit commit"
                    'action (lambda (button)
                              (save-excursion
                                (goto-char button)
                                (magit-visit-item)))
                    'follow-link t
                    'mouse-face 'magit-item-highlight
                    'face 'magit-log-sha1))

;;;; (history)

(defun magit-show-commit-backward (&optional ignored)
  ;; Ignore argument passed by push-button
  "Show the commit at the head of `magit-back-navigation-history'
in `magit-commit-buffer-name'."
  (interactive)
  (with-current-buffer magit-commit-buffer-name
    (unless magit-back-navigation-history
      (error "No previous commit."))
    (let ((histitem (pop magit-back-navigation-history)))
      (push (cons default-directory magit-currently-shown-commit)
            magit-forward-navigation-history)
      (setq default-directory (car histitem))
      (magit-show-commit (cdr histitem) nil 'inhibit-history))))

(defun magit-show-commit-forward (&optional ignored)
  ;; Ignore argument passed by push-button
  "Show the commit at the head of `magit-forward-navigation-history'
in `magit-commit-buffer-name'."
  (interactive)
  (with-current-buffer magit-commit-buffer-name
    (unless magit-forward-navigation-history
      (error "No next commit."))
    (let ((histitem (pop magit-forward-navigation-history)))
      (push (cons default-directory magit-currently-shown-commit)
            magit-back-navigation-history)
      (setq default-directory (car histitem))
      (magit-show-commit (cdr histitem) nil 'inhibit-history))))

;;; Stash Mode
;;__ FIXME The parens indicate preliminary subsections.
;;;; (variables, TODO make unnecessary)

(defvar magit-currently-shown-stash nil)

;;;; (core)

(defvar magit-stash-buffer-name "*magit-stash*"
  "Name of buffer used to display a stash.")

(defun magit-show-stash (stash &optional scroll)
  (when (magit-section-p stash)
    (setq stash (magit-section-info stash)))
  (let ((dir default-directory)
        (buf (get-buffer-create magit-stash-buffer-name))
        (stash-id (magit-git-string "rev-list" "-1" stash)))
    (cond ((and (equal magit-currently-shown-stash stash-id)
                (with-current-buffer buf
                  (> (length (buffer-string)) 1)))
           (let ((win (get-buffer-window buf)))
             (cond ((not win)
                    (display-buffer buf))
                   (scroll
                    (with-selected-window win
                      (funcall scroll))))))
          (t
           (setq magit-currently-shown-stash stash-id)
           (display-buffer buf)
           (with-current-buffer buf
             (goto-char (point-min))
             (let* ((range (cons (concat stash "^2^") stash))
                    (magit-current-diff-range range)
                    (args (magit-rev-range-to-git range)))
               (magit-mode-init dir 'magit-diff-mode #'magit-refresh-diff-buffer
                                range args)))))))

;;;; (washing)

(defun magit-wash-stashes ()
  (let ((magit-old-top-section nil))
    (magit-wash-sequence #'magit-wash-stash)))

(defun magit-wash-stash ()
  (if (search-forward-regexp "stash@{\\(.*?\\)}" (line-end-position) t)
      (let ((stash (match-string-no-properties 0))
            (name (match-string-no-properties 1)))
        (delete-region (match-beginning 0) (match-end 0))
        (goto-char (match-beginning 0))
        (fixup-whitespace)
        (goto-char (line-beginning-position))
        (insert name)
        (goto-char (line-beginning-position))
        (magit-with-section stash 'stash
          (magit-set-section-info stash)
          (forward-line)))
    (forward-line))
  t)

;;; Commit Mark

(defvar magit-marked-commit nil)

(defvar-local magit-mark-overlay nil)
(put 'magit-mark-overlay 'permanent-local t)

(defun magit-refresh-marked-commits ()
  (magit-map-magit-buffers #'magit-refresh-marked-commits-in-buffer))

(defun magit-refresh-marked-commits-in-buffer ()
  (unless magit-mark-overlay
    (setq magit-mark-overlay (make-overlay 1 1))
    (overlay-put magit-mark-overlay 'face 'magit-item-mark))
  (delete-overlay magit-mark-overlay)
  (magit-map-sections
   (lambda (section)
     (when (and (eq (magit-section-type section) 'commit)
                (equal (magit-section-info section)
                       magit-marked-commit))
       (move-overlay magit-mark-overlay
                     (magit-section-beginning section)
                     (magit-section-end section)
                     (current-buffer))))
   magit-top-section))

;;; Status Mode

(define-derived-mode magit-status-mode magit-mode "Magit"
  "Mode for looking at git status.

\\{magit-status-mode-map}
Unless shadowed by the mode specific bindings above, bindings
from the parent keymap `magit-mode-map' are also available."
  :group 'magit)

;;;###autoload
(defun magit-status (dir)
  "Open a Magit status buffer for the Git repository containing DIR.
If DIR is not within a Git repository, offer to create a Git
repository in DIR.

Interactively, a prefix argument means to ask the user which Git
repository to use even if `default-directory' is under Git
control.  Two prefix arguments means to ignore `magit-repo-dirs'
when asking for user input."
  (interactive (list (if current-prefix-arg
                         (magit-read-top-dir
                          (> (prefix-numeric-value current-prefix-arg)
                             4))
                       (or (magit-get-top-dir)
                           (magit-read-top-dir nil)))))
  (let ((topdir (magit-get-top-dir dir)))
    (unless topdir
      (when (y-or-n-p
             (format "There is no Git repository in %S.  Create one? " dir))
        (magit-init dir)
        (setq topdir (magit-get-top-dir dir))))
    (when topdir
      (magit-save-some-buffers topdir)
      (let ((buf (or (magit-find-status-buffer topdir)
                     (generate-new-buffer
                      (concat "*magit: "
                              (file-name-nondirectory
                               (directory-file-name topdir)) "*")))))
        (magit-display-mode-buffer buf magit-status-buffer-switch-function)
        (magit-mode-init topdir 'magit-status-mode #'magit-refresh-status)))))

(defun magit-refresh-status ()
  (magit-git-exit-code "update-index" "--refresh")
  (magit-create-buffer-sections
    (magit-with-section 'status nil
      (run-hooks 'magit-status-insert-sections-hook)))
  (run-hooks 'magit-refresh-status-hook))

;;; Status Sections
;;;; Real Sections

(magit-define-inserter stashes ()
  (magit-git-section 'stashes
                     "Stashes:" 'magit-wash-stashes
                     "stash" "list"))

(magit-define-inserter untracked-files ()
  (unless (string= (magit-get "status" "showUntrackedFiles") "no")
    (apply 'magit-git-section
           `(untracked
             "Untracked files:"
             magit-wash-untracked-files
             "ls-files" "--others" "-t" "--exclude-standard"
             ,@(unless magit-status-verbose-untracked
                 '("--directory"))))))

(defun magit-wash-untracked-files ()
  (magit-wash-sequence
   (lambda ()
     (let ((magit-old-top-section nil))
       (when (looking-at "^? \\(.*\\)$")
         (let ((file (magit-decode-git-path
                      (match-string-no-properties 1))))
           (delete-region (point) (+ (line-end-position) 1))
           (magit-with-section file 'file
             (magit-set-section-info file)
             (insert "\t" file "\n")))
         t)))))

(magit-define-inserter pending-commits ()
  (let* ((info (magit-read-rewrite-info))
         (pending (cdr (assq 'pending info))))
    (when pending
      (magit-with-section 'pending nil
        (insert (propertize "Pending commits:\n"
                            'face 'magit-section-title))
        (dolist (p pending)
          (let* ((commit (car p))
                 (properties (cdr p))
                 (used (plist-get properties 'used)))
            (magit-with-section commit 'commit
              (magit-set-section-info commit)
              (insert (magit-git-string
                       "log" "-1"
                       (if used
                           "--pretty=format:. %s"
                         "--pretty=format:* %s")
                       commit "--")
                      "\n")))))
      (insert "\n"))))

(magit-define-inserter pending-changes ()
  (let* ((info (magit-read-rewrite-info))
         (orig (cadr (assq 'orig info))))
    (when orig
      (let ((magit-hide-diffs t))
        (magit-git-section 'pending-changes
                           "Pending changes"
                           'magit-wash-diffs
                           "diff" (magit-diff-U-arg) "-R" orig)))))

(magit-define-inserter unstaged-changes ()
  (let ((magit-hide-diffs t)
        (magit-current-diff-range (cons 'index 'working))
        (magit-diff-options (append '() magit-diff-options)))
    (magit-git-section 'unstaged
                       "Unstaged changes:" 'magit-wash-raw-diffs
                       "diff-files")))

(magit-define-inserter staged-changes ()
  (let ((no-commit (not (magit-git-success "log" "-1" "HEAD"))))
    (when (or no-commit (magit-anything-staged-p))
      (let ((magit-current-diff-range (cons "HEAD" 'index))
            (magit-hide-diffs t)
            (base (if no-commit
                      (magit-git-string "mktree")
                    "HEAD"))
            (magit-diff-options (append '("--cached") magit-diff-options))
            (magit-ignore-unmerged-raw-diffs t))
        (magit-git-section 'staged "Staged changes:" 'magit-wash-raw-diffs
                           "diff-index" "--cached"
                           base)))))

(magit-define-inserter unpulled-commits ()
  (let ((tracked (magit-get-tracked-branch nil t)))
    (when tracked
      (magit-git-section 'unpulled "Unpulled commits:"
                         (apply-partially 'magit-wash-log 'unique)
                         "log" magit-log-format
                         (magit-diff-abbrev-arg)
                         (concat "HEAD.." tracked)))))

(magit-define-inserter unpushed-commits ()
  (let ((tracked (magit-get-tracked-branch nil t)))
    (when tracked
      (magit-git-section 'unpushed "Unpushed commits:"
                         (apply-partially 'magit-wash-log 'unique)
                         "log" magit-log-format
                         (magit-diff-abbrev-arg)
                         (concat tracked "..HEAD")))))

;;;; Line Sections

(defvar magit-status-line-align-to 9)

(defun magit-insert-status-line (heading info-string)
  (declare (indent 1))
  (insert heading ":"
          (make-string (max 1 (- magit-status-line-align-to
                                 (length heading))) ?\ )
          info-string "\n"))

(defun magit-insert-status-local-line ()
  (magit-insert-status-line "Local"
    (concat (propertize (if (magit--bisecting-p)
                            (magit--bisect-info-for-status)
                          (or (magit-get-current-branch)
                              "(detached)"))
                        'face 'magit-branch)
            " " (abbreviate-file-name default-directory))))

(magit-define-inserter status-remote-line ()
  (let* ((branch  (magit-get-current-branch))
         (tracked (magit-get-tracked-branch branch)))
    (when tracked
      (magit-insert-status-line "Remote"
        (concat (and (magit-get-boolean "branch" branch "rebase") "onto ")
                (magit-format-tracked-line tracked branch))))))

(defun magit-format-tracked-line (tracked branch)
  (when tracked
    (setq tracked (propertize tracked 'face 'magit-branch))
    (let ((remote (magit-get "branch" branch "remote")))
      (concat (if (string= "." remote)
                  (concat "branch " tracked)
                (when (string-match (concat "^" remote) tracked)
                  (setq tracked (substring tracked (1+ (length remote)))))
                (concat tracked " @ " remote
                        " (" (magit-get "remote" remote "url") ")"))))))

(defun magit-insert-status-head-line ()
  (magit-insert-status-line "Head"
    (or (magit-format-commit "HEAD" "%h %s")
        "nothing committed (yet)")))

(defun magit-insert-status-tags-line ()
  (let* ((current-tag (magit-get-current-tag t))
         (next-tag (magit-get-next-tag t))
         (both-tags (and current-tag next-tag t))
         (tag-subject (eq magit-status-tags-line-subject 'tag)))
    (when (or current-tag next-tag)
      (magit-insert-status-line
       (if both-tags "Tags" "Tag")
       (concat
        (and current-tag (apply 'magit-format-status-tag-sentence
                                tag-subject current-tag))
        (and both-tags ", ")
        (and next-tag (apply 'magit-format-status-tag-sentence
                             (not tag-subject) next-tag)))))))

(defun magit-format-status-tag-sentence (behindp tag cnt &rest ignored)
  (concat (propertize tag 'face 'magit-tag)
          (and (> cnt 0)
               (concat (if (eq magit-status-tags-line-subject 'tag)
                           (concat " (" (propertize (format "%s" cnt)
                                                    'face 'magit-branch))
                         (format " (%i" cnt))
                       " " (if behindp "behind" "ahead") ")"))))

(defun magit-insert-status-merge-line ()
  (let ((heads (magit-file-lines (magit-git-dir "MERGE_HEAD"))))
    (when heads
      (magit-insert-status-line "Merging"
        (concat
         (mapconcat 'identity (mapcar 'magit-name-rev heads) ", ")
         "; Resolve conflicts, or press \"m A\" to Abort")))))

(defun magit-insert-status-rebase-lines ()
  (let ((rebase (magit-rebase-info)))
    (when rebase
      (magit-insert-status-line "Rebasing"
        (apply 'format
               "onto %s (%s of %s); Press \"R\" to Abort, Skip, or Continue"
               rebase))
      (when (nth 3 rebase)
        (magit-insert-status-line "Stopped"
          (magit-format-commit (nth 3 rebase) "%h %s"))))))

(defun magit-insert-empty-line ()
  (insert "\n"))

;;; Various Utilities (2)
;;;; Save Buffers

(defvar magit-default-directory nil)

(defun magit-save-some-buffers (&optional msg pred topdir)
  "Save some buffers if variable `magit-save-some-buffers' is non-nil.
If variable `magit-save-some-buffers' is set to `dontask' then
don't ask the user before saving the buffers, just go ahead and
do it.

Optional argument MSG is displayed in the minibuffer if variable
`magit-save-some-buffers' is nil.

Optional second argument PRED determines which buffers are considered:
If PRED is nil, all the file-visiting buffers are considered.
If PRED is t, then certain non-file buffers will also be considered.
If PRED is a zero-argument function, it indicates for each buffer whether
to consider it or not when called with that buffer current."
  (interactive)
  (let ((predicate-function (or pred magit-save-some-buffers-predicate))
        (magit-default-directory (or topdir default-directory)))
    (if magit-save-some-buffers
        (save-some-buffers
         (eq magit-save-some-buffers 'dontask)
         predicate-function)
      (when msg
        (message msg)))))

(defun magit-save-buffers-predicate-all ()
  "Prompt to save all buffers with unsaved changes."
  t)

(defun magit-save-buffers-predicate-tree-only ()
  "Only prompt to save buffers which are within the current git project.
As determined by the directory passed to `magit-status'."
  (and buffer-file-name
       (string= (magit-get-top-dir magit-default-directory)
                (magit-get-top-dir (file-name-directory buffer-file-name)))))

;;;; Read Repository

(defun magit-read-top-dir (dir)
  "Ask the user for a Git repository.
The choices offered by auto-completion will be the repositories
under `magit-repo-dirs'.  If `magit-repo-dirs' is nil or DIR is
non-nil, then autocompletion will offer directory names."
  (if (and (not dir) magit-repo-dirs)
      (let* ((repos (magit-list-repos magit-repo-dirs))
             (reply (magit-completing-read "Git repository: " repos)))
        (file-name-as-directory
         (or (cdr (assoc reply repos))
             (if (file-directory-p reply)
                 (expand-file-name reply)
               (error "Not a repository or a directory: %s" reply)))))
    (file-name-as-directory
     (read-directory-name "Git repository: "
                          (or (magit-get-top-dir) default-directory)))))

(defun magit-list-repos (dirs)
  (magit-list-repos-remove-conflicts
   (cl-loop for dir in dirs
            append (cl-loop for repo in
                            (magit-list-repos* dir magit-repo-dirs-depth)
                    collect (cons (file-name-nondirectory repo) repo)))))

(defun magit-list-repos* (dir depth)
  "Return a list of repos found in DIR, recursing up to DEPTH levels deep."
  (if (magit-git-repo-p dir)
      (list (expand-file-name dir))
    (and (> depth 0)
         (file-directory-p dir)
         (not (member (file-name-nondirectory dir)
                      '(".." ".")))
         (cl-loop for entry in (directory-files dir t nil t)
                  append (magit-list-repos* entry (1- depth))))))

(defun magit-list-repos-remove-conflicts (alist)
  (let ((dict (make-hash-table :test 'equal))
        (alist (delete-dups alist))
        (result nil))
    (dolist (a alist)
      (puthash (car a) (cons (cdr a) (gethash (car a) dict))
               dict))
    (maphash
     (lambda (key value)
       (if (= (length value) 1)
           (push (cons key (car value)) result)
         (let ((sub (magit-list-repos-remove-conflicts
                     (mapcar
                      (lambda (entry)
                        (let ((dir (directory-file-name
                                    (substring entry 0 (- (length key))))))
                          (cons (concat (file-name-nondirectory dir) "/" key)
                                entry)))
                      value))))
           (setq result (append result sub)))))
     dict)
    result))

;;; Acting (1)
;;;; Merging

(defun magit-merge-check-clean ()
  (or (not magit-merge-warn-dirty-worktree)
      (magit-everything-clean-p)
      (yes-or-no-p "Running merge in a dirty worktree could cause data loss.  Continue?")))

;;;###autoload
(defun magit-merge (revision &optional do-commit)
  "Merge REVISION into the current 'HEAD', leaving changes uncommitted.
With a prefix argument, skip editing the log message and commit.
\('git merge [--no-commit] REVISION')."
  (interactive (list (when (magit-merge-check-clean)
                       (magit-read-rev "Merge" (magit-guess-branch)))
                     current-prefix-arg))
  (when revision
    (apply 'magit-run-git
           "merge"
           (magit-rev-to-git revision)
           (if do-commit
               magit-custom-options
             (cons "--no-commit" magit-custom-options)))
    (when (file-exists-p ".git/MERGE_MSG")
      (let ((magit-custom-options nil))
        (magit-commit)))))

;;;###autoload
(defun magit-merge-abort ()
  "Abort the current merge operation."
  (interactive)
  (if (file-exists-p (magit-git-dir "MERGE_HEAD"))
      (when (yes-or-no-p "Abort merge?")
        (magit-run-git-async "merge" "--abort"))
    (error "No merge in progress")))

;;;; Stage

(defun magit-stage-item (&optional file)
  "Add the item at point to the staging area.
With a prefix argument, prompt for a file to be staged instead."
  (interactive
   (when current-prefix-arg
     (list (file-relative-name (read-file-name "File to stage: " nil nil t)
                               (magit-get-top-dir)))))
  (if file
      (magit-run-git "add" file)
    (magit-section-action (item info "stage")
      ((untracked file)
       (magit-run-git "add" info))
      ((untracked)
       (apply #'magit-run-git "add" "--"
              (magit-git-lines "ls-files" "--other" "--exclude-standard")))
      ((unstaged diff hunk)
       (if (string-match "^diff --cc"
                         ;; XXX Using the title is a bit too clever.
                         (magit-section-title (magit-hunk-item-diff item)))
           (error (concat "Can't stage individual resolution hunks.  "
                          "Please stage the whole file."))
         (magit-apply-hunk-item item "--cached")))
      ((unstaged diff)
       (magit-run-git "add" "-u" (magit-diff-item-file item)))
      ((unstaged)
       (magit-stage-all))
      ((staged *)
       (error "Already staged"))
      ((diff diff)
       (save-excursion
         (magit-goto-parent-section)
         (magit-stage-item)))
      ((diff diff hunk)
       (save-excursion
         (magit-goto-parent-section)
         (magit-goto-parent-section)
         (magit-stage-item)))
      ((hunk)
       (error "Can't stage this hunk"))
      ((diff)
       (error "Can't stage this diff")))))

;;;###autoload
(defun magit-stage-all (&optional including-untracked)
  "Add all remaining changes in tracked files to staging area.
With a prefix argument, add remaining untracked files as well.
\('git add [-u] .')."
  (interactive "P")
  (if including-untracked
      (magit-run-git "add" ".")
    (magit-run-git "add" "-u" ".")))

;;;; Unstage

(defun magit-unstage-item ()
  "Remove the item at point from the staging area."
  (interactive)
  (magit-section-action (item info "unstage")
    ((staged diff hunk)
     (magit-apply-hunk-item-reverse item "--cached"))
    ((staged diff)
     (when (eq (car info) 'unmerged)
       (error "Can't unstage an unmerged file.  Resolve it first"))
     (if (magit-no-commit-p)
         (magit-run-git "rm" "--cached" "--" (magit-diff-item-file item))
       (magit-run-git "reset" "-q" "HEAD" "--" (magit-diff-item-file item))))
    ((staged)
     (magit-unstage-all))
    ((unstaged *)
     (error "Already unstaged"))
    ((diff diff)
     (save-excursion
       (magit-goto-parent-section)
       (magit-unstage-item)))
    ((diff diff hunk)
     (save-excursion
       (magit-goto-parent-section)
       (magit-goto-parent-section)
       (magit-unstage-item)))
    ((hunk)
     (error "Can't unstage this hunk"))
    ((diff)
     (error "Can't unstage this diff"))))

<<<<<<< HEAD
;;;###autoload
=======
(defun magit-stage-all (&optional including-untracked)
  "Add all remaining changes in tracked files to staging area.
With a prefix argument, add remaining untracked files as well.
\('git add [-u] .')."
  (interactive "P")
  (when (yes-or-no-p "Stage all changes?")
    (if including-untracked
        (magit-run-git "add" ".")
      (magit-run-git "add" "-u" "."))))

>>>>>>> 880e12ed
(defun magit-unstage-all ()
  "Remove all changes from staging area.
\('git reset --mixed HEAD')."
  (interactive)
  (when (yes-or-no-p "Unstage all changes?")
    (magit-run-git "reset" "HEAD" "--")))

;;;; Branching

(defun magit-escape-branch-name (branch)
  "Escape branch name BRANCH to remove problematic characters."
  (replace-regexp-in-string "[/]" "-" branch))

(defun magit-default-tracking-name-remote-plus-branch (remote branch)
  "Use the remote name plus a hyphen plus the escaped branch name for tracking branches."
  (concat remote "-" (magit-escape-branch-name branch)))

(defun magit-default-tracking-name-branch-only (remote branch)
  "Use just the escaped branch name for tracking branches."
  (magit-escape-branch-name branch))

(defun magit-get-tracking-name (remote branch)
  "Given a REMOTE and a BRANCH name, ask the user for a local
tracking brach name suggesting a sensible default."
  (when (yes-or-no-p
         (format "Create local tracking branch for %s? " branch))
    (let* ((default-name
            (funcall magit-default-tracking-name-function remote branch))
           (chosen-name
            (read-string (format "Call local branch (%s): " default-name)
                         nil nil default-name)))
      (when (magit-ref-exists-p (concat "refs/heads/" chosen-name))
        (error "'%s' already exists." chosen-name))
      chosen-name)))

(defun magit-maybe-create-local-tracking-branch (rev)
  "Depending on the users wishes, create a tracking branch for
REV... maybe."
  (if (string-match "^\\(?:refs/\\)?remotes/\\([^/]+\\)/\\(.+\\)" rev)
      (let* ((remote (match-string 1 rev))
             (branch (match-string 2 rev))
             (tracker-name (magit-get-tracking-name remote branch)))
        (when tracker-name
          (magit-run-git "checkout" "-b" tracker-name rev)
          t))
    nil))

;;;###autoload (autoload 'magit-checkout "magit")
(magit-define-command checkout (revision)
  "Switch 'HEAD' to REVISION and update working tree.
Fails if working tree or staging area contain uncommitted changes.
If REVISION is a remote branch, offer to create a local tracking branch.
\('git checkout [-b] REVISION')."
  (interactive
   (list (let ((current-branch (magit-get-current-branch))
               (default (magit-default-rev)))
           (magit-read-rev (format "Switch from '%s' to" current-branch)
                           (unless (string= current-branch default)
                             default)
                           (if current-branch
                               (cons (concat "refs/heads/" current-branch "$")
                                     magit-uninteresting-refs)
                             magit-uninteresting-refs)))))
  (when (and revision
             (not (magit-maybe-create-local-tracking-branch revision)))
    (magit-save-some-buffers)
    (magit-run-git "checkout" (magit-rev-to-git revision))))

;;;###autoload (autoload 'magit-create-branch "magit")
(magit-define-command create-branch (branch parent)
  "Switch 'HEAD' to new BRANCH at revision PARENT and update working tree.
Fails if working tree or staging area contain uncommitted changes.
\('git checkout -b BRANCH REVISION')."
  (interactive
   (list (read-string "Create branch: ")
         (magit-read-rev "Parent"
                         (or (magit-name-rev (magit-commit-at-point))
                             (magit-get-current-branch)))))
  (when (and branch (not (string= branch ""))
             parent)
    (magit-save-some-buffers)
    (apply #'magit-run-git
           "checkout" "-b"
           branch
           (append magit-custom-options (list (magit-rev-to-git parent))))))

;;;###autoload
(defun magit-delete-branch (branch &optional force)
  "Delete the BRANCH.
If the branch is the current one, offers to switch to `master' first.
With prefix, forces the removal even if it hasn't been merged.
Works with local or remote branches.
\('git branch [-d|-D] BRANCH' or 'git push <remote-part-of-BRANCH> :refs/heads/BRANCH')."
  (interactive (list (magit-read-rev-with-default "Branch to delete" 'notrim)
                     current-prefix-arg))
  (let* ((remote (magit-remote-part-of-branch branch))
         (current (magit-get-current-branch))
         (is-current (string= branch current))
         (is-master (string= branch "master"))
         (args (list "branch"
                     (if force "-D" "-d")
                     branch)))
    (cond
     (remote
      (magit-run-git-async "push" remote
                           (concat ":refs/heads/"
                                   (magit-branch-no-remote branch))))
     ((and is-current is-master)
      (message "Cannot delete master branch while it's checked out."))
     (is-current
      (if (y-or-n-p "Cannot delete current branch. Switch to master first? ")
          (progn
            (magit-checkout "master")
            (apply 'magit-run-git args))
        (message "The current branch was not deleted.")))
     (t
      (apply 'magit-run-git args)))))

;;;###autoload
(defun magit-rename-branch (old new &optional force)
  "Rename branch OLD to NEW.
With prefix, forces the rename even if NEW already exists.
\('git branch [-m|-M] OLD NEW')."
  (interactive
   (let* ((old (magit-read-rev-with-default "Old name"))
          (new (read-string "New name: " old)))
     (list old new current-prefix-arg)))
  (if (or (null old) (string= old "")
          (null new) (string= new "")
          (string= old new))
      (message "Cannot rename branch \"%s\" to \"%s\"." old new)
    (magit-run-git "branch"
                   (if force "-M" "-m")
                   (magit-rev-to-git old) new)))

(defun magit-guess-branch ()
  "Return a branch name depending on the context of cursor.
If no branch is found near the cursor return nil."
  (magit-section-case (item info)
    ((branch)        (magit-section-info (magit-current-section)))
    ((wazzup commit) (magit-section-info (magit-section-parent item)))
    ((commit)        (magit-name-rev info))
    ((wazzup)        info)
    (t               (magit-get-previous-branch))))

;;;; Remoting

;;;###autoload
(defun magit-add-remote (remote url)
  "Add the REMOTE and fetch it.
\('git remote add REMOTE URL')."
  (interactive (list (read-string "Add remote: ")
                     (read-string "URL: ")))
  (magit-run-git-async "remote" "add" "-f" remote url))

;;;###autoload
(defun magit-remove-remote (remote)
  "Delete the REMOTE.
\('git remote rm REMOTE')."
  (interactive (list (magit-read-remote "Remote to delete")))
  (magit-run-git "remote" "rm" remote))

;;;###autoload
(defun magit-rename-remote (old new)
  "Rename remote OLD to NEW.
\('git remote rename OLD NEW')."
  (interactive
   (let* ((old (magit-read-remote "Old name"))
          (new (read-string "New name: " old)))
     (list old new)))
  (if (or (null old) (string= old "")
          (null new) (string= new "")
          (string= old new))
      (message "Cannot rename remote \"%s\" to \"%s\"." old new)
    (magit-run-git "remote" "rename" old new)))

(defun magit-guess-remote ()
  (magit-section-case (item info)
    ((branch)
     (magit-section-info (magit-section-parent item)))
    ((remote)
     info)
    (t
     (if (string= info ".")
         info
       (magit-get-current-remote)))))

;;;; Rebase

(defun magit-rebase-info ()
  "Return a list indicating the state of an in-progress rebase.

The returned list has the form (ONTO DONE TOTAL STOPPED).
ONTO is the commit being rebased onto.
DONE and TOTAL are integers with obvious meanings.
STOPPED is the SHA-1 of the commit at which rebase stopped.

Return nil if there is no rebase in progress."
  (let ((m (magit-git-dir "rebase-merge"))
        (a (magit-git-dir "rebase-apply")))
    (cond
     ((file-directory-p m) ; interactive
      (list
       (magit-name-rev (magit-file-line  (expand-file-name "onto" m)))
       (length         (magit-file-lines (expand-file-name "done" m)))
       (cl-loop for line in (magit-file-lines
                             (expand-file-name "git-rebase-todo.backup" m))
                count (string-match "^[^#\n]" line))
       (magit-file-line (expand-file-name "stopped-sha" m))))

     ((file-regular-p (expand-file-name "onto" a)) ; non-interactive
      (list
       (magit-name-rev       (magit-file-line (expand-file-name "onto" a)))
       (1- (string-to-number (magit-file-line (expand-file-name "next" a))))
       (string-to-number     (magit-file-line (expand-file-name "last" a)))
       (let ((patch-header (magit-file-line
                            (car (directory-files a t "^[0-9]\\{4\\}$")))))
         (when (string-match "^From \\([a-z0-9]\\{40\\}\\) " patch-header)
           (match-string 1 patch-header))))))))

(defun magit-rebase-step ()
  (interactive)
  (if (magit-rebase-info)
      (let ((cursor-in-echo-area t)
            (message-log-max nil))
        (message "Rebase in progress. [A]bort, [S]kip, or [C]ontinue? ")
        (cl-case (read-event)
          ((?A ?a) (magit-run-git-async "rebase" "--abort"))
          ((?S ?s) (magit-run-git-async "rebase" "--skip"))
          ((?C ?c) (magit-with-emacsclient magit-server-window-for-commit
                     (magit-run-git-async "rebase" "--continue")))))
    (let* ((branch (magit-get-current-branch))
           (rev (magit-read-rev
                 "Rebase to"
                 (magit-get-tracked-branch branch nil t)
                 (if branch
                     (cons (concat "refs/heads/" branch)
                           magit-uninteresting-refs)
                   magit-uninteresting-refs))))
      (magit-run-git "rebase" (magit-rev-to-git rev)))))

;;;###autoload
(defun magit-interactive-rebase (commit)
  "Start a git rebase -i session, old school-style."
  (interactive
   (let* ((section (get-text-property (point) 'magit-section))
          (commit (and (member 'commit (magit-section-context-type section))
                       (magit-section-info section))))
     (list (if commit
               (concat commit "^")
             (magit-read-rev "Interactively rebase to" (magit-guess-branch))))))
  (magit-assert-emacsclient "rebase interactively")
  (magit-with-emacsclient magit-server-window-for-rebase
    (magit-run-git-async "rebase" "-i" commit)))

;;;; Reset

;;;###autoload (autoload 'magit-reset-head "magit")
(magit-define-command reset-head (revision &optional hard)
  "Switch 'HEAD' to REVISION, keeping prior working tree and staging area.
Any differences from REVISION become new changes to be committed.
With prefix argument, all uncommitted changes in working tree
and staging area are lost.
\('git reset [--soft|--hard] REVISION')."
  (interactive (list (magit-read-rev (format "%s head to"
                                             (if current-prefix-arg
                                                 "Hard reset"
                                               "Reset"))
                                     (or (magit-default-rev) "HEAD^"))
                     current-prefix-arg))
  (magit-run-git "reset" (if hard "--hard" "--soft")
                 (magit-rev-to-git revision) "--"))

;;;###autoload (autoload 'magit-reset-head-hard "magit")
(magit-define-command reset-head-hard (revision)
  "Switch 'HEAD' to REVISION, losing all changes.
Uncomitted changes in both working tree and staging area are lost.
\('git reset --hard REVISION')."
  (interactive (list (magit-read-rev (format "Hard reset head to")
                                     (or (magit-default-rev) "HEAD"))))
  (magit-reset-head revision t))

;;;###autoload (autoload 'magit-reset-working-tree "magit")
(magit-define-command reset-working-tree (&optional arg)
  "Revert working tree and clear changes from staging area.
\('git reset --hard HEAD').

With a prefix arg, also remove untracked files.
With two prefix args, remove ignored files as well."
  (interactive "p")
  (let ((include-untracked (>= arg 4))
        (include-ignored (>= arg 16)))
    (when (yes-or-no-p (format "Discard all uncommitted changes%s%s? "
                               (if include-untracked
                                   ", untracked files"
                                 "")
                               (if include-ignored
                                   ", ignored files"
                                 "")))
      (magit-reset-head-hard "HEAD")
      (when include-untracked
        (magit-run-git "clean" "-fd" (if include-ignored "-x" ""))))))

;;;; Rewriting

(defun magit-read-rewrite-info ()
  (when (file-exists-p (magit-git-dir "magit-rewrite-info"))
    (with-temp-buffer
      (insert-file-contents (magit-git-dir "magit-rewrite-info"))
      (goto-char (point-min))
      (read (current-buffer)))))

(defun magit-write-rewrite-info (info)
  (with-temp-file (magit-git-dir "magit-rewrite-info")
    (prin1 info (current-buffer))
    (princ "\n" (current-buffer))))

(defun magit-rewrite-set-commit-property (commit prop value)
  (let* ((info (magit-read-rewrite-info))
         (pending (cdr (assq 'pending info)))
         (p (assoc commit pending)))
    (when p
      (setf (cdr p) (plist-put (cdr p) prop value))
      (magit-write-rewrite-info info)
      (magit-need-refresh))))

(defun magit-rewrite-set-used ()
  (interactive)
  (magit-section-case (item info)
    ((pending commit)
     (magit-rewrite-set-commit-property info 'used t)
     (magit-refresh))))

(defun magit-rewrite-set-unused ()
  (interactive)
  (magit-section-case (item info)
    ((pending commit)
     (magit-rewrite-set-commit-property info 'used nil)
     (magit-refresh))))

(defun magit-rewrite-start (from &optional onto)
  (interactive (list (magit-read-rev-with-default "Rewrite from")))
  (or (magit-everything-clean-p)
      (error "You have uncommitted changes"))
  (or (not (magit-read-rewrite-info))
      (error "Rewrite in progress"))
  (let* ((orig (magit-rev-parse "HEAD"))
         (base (if (or (eq magit-rewrite-inclusive t)
                       (and (eq magit-rewrite-inclusive 'ask)
                            (y-or-n-p "Include selected revision in rewrite? ")))
                   (or (car (magit-commit-parents from))
                       (error "Can't rewrite a parentless commit."))
                 from))
         (pending (magit-git-lines "rev-list" (concat base ".."))))
    (magit-write-rewrite-info `((orig ,orig)
                                (pending ,@(mapcar #'list pending))))
    (magit-run-git "reset" "--hard" base "--")))

(defun magit-rewrite-stop (&optional noconfirm)
  (interactive)
  (let* ((info (magit-read-rewrite-info)))
    (or info
        (error "No rewrite in progress"))
    (when (or noconfirm
              (yes-or-no-p "Stop rewrite? "))
      (magit-write-rewrite-info nil)
      (magit-refresh))))

(defun magit-rewrite-abort ()
  (interactive)
  (let* ((info (magit-read-rewrite-info))
         (orig (cadr (assq 'orig info))))
    (or info
        (error "No rewrite in progress"))
    (or (magit-everything-clean-p)
        (error "You have uncommitted changes"))
    (when (yes-or-no-p "Abort rewrite? ")
      (magit-write-rewrite-info nil)
      (magit-run-git "reset" "--hard" orig "--"))))

(defun magit-rewrite-finish ()
  (interactive)
  (magit-with-refresh
    (magit-rewrite-finish-step)))

(defun magit-rewrite-finish-step ()
  (let ((info (magit-read-rewrite-info)))
    (or info
        (error "No rewrite in progress"))
    (let* ((pending (cdr (assq 'pending info)))
           (first-unused
            (let ((rpend (reverse pending)))
              (while (and rpend (plist-get (cdr (car rpend)) 'used))
                (setq rpend (cdr rpend)))
              (car rpend)))
           (commit (car first-unused)))
      (cond ((not first-unused)
             (magit-rewrite-stop t))
            ((magit-cherry-pick-commit commit)
             (magit-rewrite-set-commit-property commit 'used t)
             (magit-rewrite-finish-step))))))

;;;; Fetching

;;;###autoload (autoload 'magit-fetch "magit")
(magit-define-command fetch (remote)
  "Fetch from REMOTE."
  (interactive (list (magit-read-remote "Fetch remote")))
  (apply 'magit-run-git-async "fetch" remote magit-custom-options))

;;;###autoload (autoload 'magit-fetch-current "magit")
(magit-define-command fetch-current ()
  "Run fetch for default remote.

If there is no default remote, ask for one."
  (interactive)
  (magit-fetch (or (magit-get-current-remote)
                   (magit-read-remote "Fetch remote"))))

;;;###autoload (autoload 'magit-remote-update "magit")
(magit-define-command remote-update ()
  "Update all remotes."
  (interactive)
  (apply 'magit-run-git-async "remote" "update" magit-custom-options))

;;;; Pulling

;;;###autoload (autoload 'magit-pull "magit")
(magit-define-command pull ()
  "Run git pull.

If there is no default remote, the user is prompted for one and
its values is saved with git config.  If there is no default
merge branch, the user is prompted for one and its values is
saved with git config.  With a prefix argument, the default
remote is not used and the user is prompted for a remote.  With
two prefix arguments, the default merge branch is not used and
the user is prompted for a merge branch.  Values entered by the
user because of prefix arguments are not saved with git config."
  (interactive)
  (let* ((branch (magit-get-current-branch))
         (branch-remote (magit-get-remote branch))
         (branch-merge (magit-get "branch" branch "merge"))
         (branch-merge-name (and branch-merge
                             (save-match-data
                               (string-match "^refs/heads/\\(.+\\)" branch-merge)
                               (match-string 1 branch-merge))))
         (choose-remote (>= (prefix-numeric-value current-prefix-arg) 4))
         (choose-branch (>= (prefix-numeric-value current-prefix-arg) 16))
         (remote-needed (or choose-remote
                            (not branch-remote)))
         (branch-needed (or choose-branch
                            (not branch-merge-name)))
         (chosen-branch-remote
          (if remote-needed
              (magit-read-remote "Pull from remote" branch-remote)
            branch-remote))
         (chosen-branch-merge-name
          (if branch-needed
              (magit-read-remote-branch chosen-branch-remote
                                        (format "Pull branch from remote %s"
                                                chosen-branch-remote))
            branch-merge-name)))
    (when (and (not branch-remote)
               (not choose-remote))
      (magit-set chosen-branch-remote "branch" branch "remote"))
    (when (and (not branch-merge-name)
               (not choose-branch))
      (magit-set (format "%s" chosen-branch-merge-name)
                 "branch" branch "merge"))
    (apply 'magit-run-git-async "pull" "-v"
           (append
            magit-custom-options
            (when choose-remote
              (list chosen-branch-remote))
            (when choose-branch
               (list (format "refs/heads/%s:refs/remotes/%s/%s"
                             chosen-branch-merge-name
                             chosen-branch-remote
                             chosen-branch-merge-name)))))))

;;;; Running

(defun magit-parse-arguments (command)
  (require 'eshell)
  (with-temp-buffer
    (insert command)
    (mapcar 'eval (eshell-parse-arguments (point-min) (point-max)))))

;;;###autoload
(defun magit-shell-command (command)
  "Perform arbitrary shell COMMAND."
  (interactive "sCommand: ")
  (let ((args (magit-parse-arguments command))
        (magit-process-popup-time 0))
    (magit-run* args nil nil nil t)))

(defvar magit-git-command-history nil)

;;;###autoload
(defun magit-git-command (command)
  "Perform arbitrary Git COMMAND.

Similar to `magit-shell-command', but involves slightly less
typing and automatically refreshes the status buffer."
  (interactive
   (list (read-string "Run git like this: " nil 'magit-git-command-history)))
  (require 'pcomplete)
  (let ((args (magit-parse-arguments command))
        (magit-process-popup-time 0))
    (magit-with-refresh
      (magit-run-git* args nil nil nil t))))

;;;; Pushing

;;;###autoload (autoload 'magit-push-tags "magit")
(magit-define-command push-tags ()
  "Push tags to a remote repository.

Push tags to the current branch's remote.  If that isn't set push
to \"origin\" or if that remote doesn't exit but only a single
remote is defined use that.  Otherwise or with a prefix argument
ask the user what remote to use."
  (interactive)
  (let* ((branch  (magit-get-current-branch))
         (remotes (magit-git-lines "remote"))
         (remote  (or (and branch (magit-get-remote branch))
                      (car (member  "origin" remotes))
                      (and (= (length remotes) 1)
                           (car remotes)))))
    (when (or current-prefix-arg (not remote))
      (setq remote (magit-read-remote "Push to remote")))
    (magit-run-git-async "push" remote "--tags")))

;;;###autoload (autoload 'magit-push "magit")
(magit-define-command push ()
  "Push the current branch to a remote repository.

By default push to the remote specified by the git-config(1) option
branch.<name>.remote or else origin.  Otherwise or with a prefix
argument instead ask the user what remote to push to.

When pushing to branch.<name>.remote push to the branch specified by
branch.<name>.merge.  When pushing to another remote or if the latter
option is not set push to the remote branch with the same name as the
local branch being pushed.  With two or more prefix arguments instead
ask the user what branch to push to.  In this last case actually push
even if `magit-set-upstream-on-push's value is `refuse'."
  (interactive)
  (let* ((branch (or (magit-get-current-branch)
                     (error "Don't push a detached head.  That's gross")))
         (branch-remote (and branch (magit-get "branch" branch "remote")))
         (origin-remote (and (magit-get "remote" "origin" "url") "origin"))
         (push-remote (if (or current-prefix-arg
                              (and (not branch-remote)
                                   (not origin-remote)))
                          (magit-read-remote
                           (format "Push %s to remote" branch)
                           (or branch-remote origin-remote))
                        (or branch-remote origin-remote)))
         ref-name ref-branch)
    (cond ((>= (prefix-numeric-value current-prefix-arg) 16)
           (setq ref-name (magit-read-remote-branch
                           push-remote
                           (format "Push %s as branch" branch)))
           (setq ref-branch (if (string-prefix-p "refs/" ref-name)
                                ref-name
                              (concat "refs/heads/" ref-name))))
          ((equal branch-remote push-remote)
           (setq ref-branch (magit-get "branch" branch "merge"))))
    (if (and (not ref-branch)
             (eq magit-set-upstream-on-push 'refuse))
        (error "Not pushing since no upstream has been set")
      (let ((set-upstream-on-push
             (and (not ref-branch)
                  (or (eq magit-set-upstream-on-push 'dontask)
                      (and (or (eq magit-set-upstream-on-push t)
                               (and (not branch-remote)
                                    (eq magit-set-upstream-on-push 'askifnotset)))
                           (yes-or-no-p "Set upstream while pushing? "))))))
        (apply 'magit-run-git-async "push" "-v" push-remote
               (if ref-branch
                   (format "%s:%s" branch ref-branch)
                 branch)
               (if set-upstream-on-push
                   (cons "--set-upstream" magit-custom-options)
                 magit-custom-options))
        ;; Although git will automatically set up the remote,
        ;; it doesn't set up the branch to merge (at least as of Git 1.6.6.1),
        ;; so we have to do that manually.
        (when (and ref-branch
                   (or set-upstream-on-push
                       (member "-u" magit-custom-options)))
          (magit-set ref-branch "branch" branch "merge"))))))

;;;; Committing

;;;###autoload
(defun magit-commit (&optional amendp)
  "Create a new commit on HEAD.
With a prefix argument amend to the commit at HEAD instead.
\('git commit [--amend]')."
  (interactive "P")
  (let ((args magit-custom-options))
    (when amendp
      (setq args (cons "--amend" args)))
    (if (not (or (magit-anything-staged-p)
                 (member "--allow-empty" args)
                 (member "--all" args)
                 (member "--amend" args)))
        (if (and (magit-rebase-info)
                 (y-or-n-p "Nothing staged.  Continue in-progress rebase? "))
            (magit-run-git-async "rebase" "--continue")
          (error
           "Nothing staged.  Set --allow-empty, --all, or --amend in popup."))
      (when (and magit-expand-staged-on-commit
                 (derived-mode-p 'magit-status-mode))
        (magit-jump-to-staged)
        (with-local-quit
          (if (eq magit-expand-staged-on-commit 'full)
              (magit-show-level 4 nil)
            (magit-expand-section)))
        (recenter 0))
      (magit-commit-internal "commit" args))))

(defun magit-commit-internal (subcmd args)
  (setq git-commit-previous-winconf (current-window-configuration))
  (if (magit-use-emacsclient-p)
      (magit-with-emacsclient magit-server-window-for-commit
        (apply 'magit-run-git-async subcmd args))
    (let ((topdir (magit-get-top-dir))
          (editmsg (magit-git-dir (if (equal subcmd "tag")
                                      "TAG_EDITMSG"
                                    "COMMIT_EDITMSG"))))
      (with-current-buffer (find-file-noselect editmsg)
        (funcall (if (functionp magit-server-window-for-commit)
                     magit-server-window-for-commit
                   'switch-to-buffer)
                 (current-buffer))
        (add-hook 'git-commit-commit-hook
                  (apply-partially
                   (lambda (default-directory editmsg args)
                     (apply 'magit-run-git args)
                     (ignore-errors (delete-file editmsg)))
                   topdir editmsg
                   `(,subcmd
                     ,"--cleanup=strip"
                     ,(concat "--file=" (file-relative-name
                                         (buffer-file-name)
                                         topdir))
                     ,@args))
                  nil t)))))

(defun magit-commit-add-log ()
  "Add a template for the current hunk to the commit message buffer."
  (interactive)
  (let* ((section (magit-current-section))
         (fun (if (eq (magit-section-type section) 'hunk)
                  (save-window-excursion
                    (save-excursion
                      (magit-visit-item)
                      (add-log-current-defun)))
                nil))
         (file (magit-diff-item-file
                (cl-case (magit-section-type section)
                  (hunk (magit-hunk-item-diff section))
                  (diff section)
                  (t    (error "No change at point")))))
         (locate-buffer (lambda ()
                          (cl-find-if
                           (lambda (buf)
                             (with-current-buffer buf
                               (derived-mode-p 'git-commit-mode)))
                           (append (buffer-list (selected-frame))
                                   (buffer-list)))))
         (buffer (funcall locate-buffer)))
    (unless buffer
      (magit-commit)
      (while (not (setq buffer (funcall locate-buffer)))
        (sit-for 0.01)))
    (pop-to-buffer buffer)
    (goto-char (point-min))
    (cond ((not (search-forward-regexp
                 (format "^\\* %s" (regexp-quote file)) nil t))
           ;; No entry for file, create it.
           (goto-char (point-max))
           (insert (format "\n* %s" file))
           (when fun
             (insert (format " (%s)" fun)))
           (insert ": "))
          (fun
           ;; found entry for file, look for fun
           (let ((limit (or (save-excursion
                              (and (search-forward-regexp "^\\* "
                                                          nil t)
                                   (match-beginning 0)))
                            (point-max))))
             (cond ((search-forward-regexp (format "(.*\\<%s\\>.*):"
                                                   (regexp-quote fun))
                                           limit t)
                    ;; found it, goto end of current entry
                    (if (search-forward-regexp "^(" limit t)
                        (backward-char 2)
                      (goto-char limit)))
                   (t
                    ;; not found, insert new entry
                    (goto-char limit)
                    (if (bolp)
                        (open-line 1)
                      (newline))
                    (insert (format "(%s): " fun))))))
          (t
           ;; found entry for file, look for beginning  it
           (when (looking-at ":")
             (forward-char 2))))))

;;;; Tagging

;;;###autoload (autoload 'magit-tag "magit")
(magit-define-command tag (name rev &optional annotate)
  "Create a new tag with the given NAME at REV.
With a prefix argument annotate the tag.
\('git tag [--annotate] NAME REV')."
  (interactive (list (magit-read-tag "Tag name: ")
                     (magit-read-rev "Place tag on: "
                                     (or (magit-default-rev) "HEAD"))
                     current-prefix-arg))
  (let ((args (append magit-custom-options (list name rev))))
    (if (or (member "--sign" args)
            (member "--annotate" args)
            (and annotate (setq args (cons "--annotate" args))))
        (magit-commit-internal "tag" args)
      (apply #'magit-run-git "tag" args))))

;;;###autoload (autoload 'magit-delete-tag "magit")
(magit-define-command delete-tag (name)
  "Delete the tag with the given NAME.
\('git tag -d NAME')."
  (interactive (list (magit-read-tag "Delete Tag: " t)))
  (apply #'magit-run-git "tag" "-d"
         (append magit-custom-options (list name))))

(defun magit-read-tag (prompt &optional require-match)
  (magit-completing-read prompt (magit-git-lines "tag") nil
                         require-match nil 'magit-read-rev-history))

;;;; Stashing

(defvar magit-read-stash-history nil
  "The history of inputs to `magit-stash'.")

;;;###autoload (autoload 'magit-stash "magit")
(magit-define-command stash (description)
  "Create new stash of working tree and staging area named DESCRIPTION.
Working tree and staging area revert to the current 'HEAD'.
With prefix argument, changes in staging area are kept.
\('git stash save [--keep-index] DESCRIPTION')"
  (interactive (list (read-string "Stash description: " nil
                                  'magit-read-stash-history)))
  (apply 'magit-run-git "stash" "save"
         `(,@magit-custom-options "--" ,description)))

;;;###autoload (autoload 'magit-stash-snapshot "magit")
(magit-define-command stash-snapshot ()
  "Create new stash of working tree and staging area; keep changes in place.
\('git stash save \"Snapshot...\"; git stash apply stash@{0}')"
  (interactive)
  (magit-with-refresh
    (apply 'magit-run-git "stash" "save"
           `(,@magit-custom-options
             ,(format-time-string "Snapshot taken at %Y-%m-%d %H:%M:%S"
                                  (current-time))))
    (magit-run-git "stash" "apply" "stash@{0}")))

;;;; Apply

(defun magit-apply-item ()
  (interactive)
  (magit-section-action (item info "apply")
    ((pending commit)
     (magit-apply-commit info)
     (magit-rewrite-set-commit-property info 'used t))
    ((commit)
     (magit-apply-commit info))
    ((unstaged *)
     (error "Change is already in your working tree"))
    ((staged *)
     (error "Change is already in your working tree"))
    ((hunk)
     (magit-apply-hunk-item item))
    ((diff)
     (magit-apply-diff-item item))
    ((stash)
     (magit-run-git "stash" "apply" info))))

(defun magit-apply-commit (commit)
  (magit-assert-one-parent commit "cherry-pick")
  (magit-run-git "cherry-pick" "--no-commit" commit))

;;;; Cherry-Pick

(defun magit-cherry-pick-item ()
  (interactive)
  (magit-section-action (item info "cherry-pick")
    ((pending commit)
     (magit-cherry-pick-commit info)
     (magit-rewrite-set-commit-property info 'used t))
    ((commit)
     (magit-cherry-pick-commit info))
    ((stash)
     (magit-run-git "stash" "pop" info))))

(defun magit-cherry-pick-commit (commit)
  (magit-assert-one-parent commit "cherry-pick")
  (magit-run-git "cherry-pick" commit))

;;;; Revert

(defun magit-revert-item ()
  (interactive)
  (let ((confirm
         (lambda ()
           (or (not magit-revert-item-confirm)
               (yes-or-no-p "Really revert this item? ")
               (error "Abort")))))
    (magit-section-action (item info "revert")
      ((pending commit)
       (funcall confirm)
       (magit-revert-commit info)
       (magit-rewrite-set-commit-property info 'used nil))
      ((commit)
       (funcall confirm)
       (magit-revert-commit info))
      ((unstaged *)
       ;; This already asks for confirmation.
       (magit-discard-item))
      ((hunk)
       (funcall confirm)
       (magit-apply-hunk-item-reverse item))
      ((diff)
       (funcall confirm)
       (magit-apply-diff-item item "--reverse")))))

(defun magit-revert-commit (commit)
  (magit-assert-one-parent commit "revert")
  (magit-run-git "revert" "--no-commit" commit))

;;;; Submoduling

;;;###autoload
(defun magit-submodule-update (&optional init)
  "Update the submodule of the current git repository.
With a prefix arg, do a submodule update --init."
  (interactive "P")
  (let ((default-directory (magit-get-top-dir)))
    (apply #'magit-run-git-async "submodule" "update"
           (and init '("--init")))))

;;;###autoload
(defun magit-submodule-update-init ()
  "Update and init the submodule of the current git repository."
  (interactive)
  (magit-submodule-update t))

;;;###autoload
(defun magit-submodule-init ()
  "Initialize the submodules."
  (interactive)
  (let ((default-directory (magit-get-top-dir)))
    (magit-run-git-async "submodule" "init")))

;;;###autoload
(defun magit-submodule-sync ()
  "Synchronizes submodule's remote URL configuration."
  (interactive)
  (let ((default-directory (magit-get-top-dir)))
    (magit-run-git-async "submodule" "sync")))

;;;; Logging

;;;###autoload (autoload 'magit-log "magit")
(magit-define-command log (&optional range)
  (interactive)
  (unless range (setq range "HEAD"))
  (magit-mode-setup magit-log-buffer-name
                    #'magit-log-mode
                    #'magit-refresh-log-buffer
                    range 'oneline
                    (cons (magit-rev-range-to-git range)
                          magit-custom-options)))

;;;###autoload (autoload 'magit-log-ranged "magit")
(magit-define-command log-ranged (range)
  (interactive (list (magit-read-rev-range "Log" "HEAD")))
  (magit-log range))

;;;###autoload (autoload 'magit-log-long "magit")
(magit-define-command log-long (&optional range)
  (interactive)
  (unless range (setq range "HEAD"))
  (magit-mode-setup magit-log-buffer-name
                    #'magit-log-mode
                    #'magit-refresh-log-buffer
                    range 'long
                    (cons (magit-rev-range-to-git range)
                          magit-custom-options)))

;;;###autoload (autoload 'magit-log-long-ranged "magit")
(magit-define-command log-long-ranged (range)
  (interactive (list (magit-read-rev-range "Long Log" "HEAD")))
  (magit-log-long range))

(defvar-local magit-file-log-file nil)

;;;###autoload (autoload 'magit-file-log "magit")
(magit-define-command file-log (&optional all)
  "Display the log for the currently visited file or another one.

With a prefix argument or if no file is currently visited, ask
for the file whose log must be displayed."
  (interactive "P")
  (magit-mode-setup magit-log-buffer-name
                    #'magit-log-mode
                    #'magit-refresh-file-log-buffer
                    (magit-file-relative-name
                     (if (or current-prefix-arg (not buffer-file-name))
                         (magit-read-file-from-rev (magit-get-current-branch))
                       buffer-file-name))
                    "HEAD" 'oneline))

;;;###autoload (autoload 'magit-reflog "magit")
(magit-define-command reflog (ref)
  (interactive (list (magit-read-rev "Reflog of"
                                     (or (magit-guess-branch) "HEAD"))))
  (magit-mode-setup magit-reflog-buffer-name
                    #'magit-reflog-mode
                    #'magit-refresh-reflog-buffer
                    ref))

;;;###autoload (autoload 'magit-reflog-head "magit")
(magit-define-command reflog-head ()
  (interactive)
  (magit-reflog "HEAD"))

;;; Log Mode

(define-derived-mode magit-log-mode magit-mode "Magit Log"
  "Mode for looking at git log.

\\{magit-log-mode-map}
Unless shadowed by the mode specific bindings above, bindings
from the parent keymap `magit-mode-map' are also available."
  :group 'magit)

(defvar magit-log-buffer-name "*magit-log*"
  "Name of buffer used to display log entries.")

(defun magit-refresh-log-buffer (range style args)
  (setq magit-current-range range)
  (magit-create-log-buffer-sections
    (apply #'magit-git-section nil
           (if (or (member "--all" args) (member "--all-match" args))
               "Commits"
             (magit-rev-range-describe range "Commits"))
           (apply-partially 'magit-wash-log style 'color)
           "log" (magit-log-cutoff-length-arg)
           "--decorate=full" "--abbrev-commit" "--color"
           (magit-diff-abbrev-arg)
           `(,@(cl-case style
                 (long
                  (if magit-log-show-gpg-status
                      (list "--stat" "--show-signature")
                    (list "--stat")))
                 (oneline
                  (list (concat "--pretty=format:%h%d "
                                (and magit-log-show-gpg-status "%G?")
                                "[%an][%ar]%s"))))
             ,@args "--"))))

(defun magit-refresh-file-log-buffer (file range style)
  "Refresh the current file-log buffer by calling git.

FILE is the path of the file whose log must be displayed.

`magit-current-range' will be set to the value of RANGE.

STYLE controls the display.  It is either `long', `oneline',
or something else."
  (setq magit-current-range range)
  (setq magit-file-log-file file)
  (magit-create-log-buffer-sections
    (apply #'magit-git-section nil
           (magit-rev-range-describe range (format "Commits for file %s" file))
           (apply-partially 'magit-wash-log style)
           "log" (magit-log-cutoff-length-arg)
           "--decorate=full" "--abbrev-commit" "--graph"
           (magit-diff-abbrev-arg)
           `(,@(cl-case style
                 (long    (list "--stat" "-z"))
                 (oneline (list "--pretty=oneline")))
             "--" ,file))))

(defun magit-log-show-more-entries (&optional arg)
  "Grow the number of log entries shown.

With no prefix optional ARG, show twice as many log entries.
With a numerical prefix ARG, add this number to the number of shown log entries.
With a non numeric prefix ARG, show all entries"
  (interactive "P")
  (setq-local magit-log-cutoff-length
              (cond ((numberp arg) (+ magit-log-cutoff-length arg))
                    (arg magit-log-infinite-length)
                    (t (* magit-log-cutoff-length 2))))
  (let ((old-point (point)))
    (magit-refresh)
    (goto-char old-point)))

;;; Reflog Mode
;;;; (variables, TODO make unnecessary)

(defvar-local magit-reflog-head nil
  "The HEAD of the reflog in the current buffer.
This is only non-nil in reflog buffers.")

;;;; (core)

(defvar magit-reflog-buffer-name "*magit-reflog*"
  "Name of buffer used to display reflog entries.")

(define-derived-mode magit-reflog-mode magit-log-mode "Magit Reflog"
  "Mode for looking at git reflog.

\\{magit-reflog-mode-map}
Unless shadowed by the mode specific bindings above, bindings
from the parent keymap `magit-log-mode-map' are also available."
  :group 'magit)

(defun magit-refresh-reflog-buffer (ref)
  (setq magit-reflog-head ref)
  (magit-create-log-buffer-sections
    (magit-git-section 'reflog (format "Local history of branch %s" ref)
                       (apply-partially 'magit-wash-log 'reflog)
                       "log" "--format=format:* \C-?%h\C-?%gs"
                       (magit-diff-abbrev-arg)
                       "--walk-reflogs" (magit-log-cutoff-length-arg)
                       (magit-rev-to-git ref))))

;;;; (action labels)

(defvar magit-reflog-labels
  '(("commit"      . magit-log-reflog-label-commit)
    ("amend"       . magit-log-reflog-label-amend)
    ("merge"       . magit-log-reflog-label-merge)
    ("checkout"    . magit-log-reflog-label-checkout)
    ("branch"      . magit-log-reflog-label-checkout)
    ("reset"       . magit-log-reflog-label-reset)
    ("rebase"      . magit-log-reflog-label-rebase)
    ("cherry-pick" . magit-log-reflog-label-cherry-pick)
    ("initial"     . magit-log-reflog-label-commit)
    ("pull"        . magit-log-reflog-label-remote)
    ("clone"       . magit-log-reflog-label-remote)))

(defun magit-log-format-reflog (subject)
  (let* ((match (string-match magit-reflog-subject-re subject))
         (command (and match (match-string 1 subject)))
         (status  (and match (match-string 2 subject)))
         (option  (and match (match-string 3 subject)))
         (type    (and match (match-string 4 subject)))
         (label (if (string= command "commit")
                    (or type command)
                  command))
         (text (if (string= command "commit")
                   label
                 (mapconcat #'identity
                            (delq nil (list command option type status))
                            " "))))
    (format "%-11s "
            (propertize text 'face
                        (or (cdr (assoc label magit-reflog-labels))
                            'magit-log-reflog-label-other)))))

;;; Ediff Support

(defvar magit-ediff-buffers nil
  "List of buffers that may be killed by `magit-ediff-restore'.")

(defvar magit-ediff-windows nil
  "The window configuration that will be restored when Ediff is finished.")

(defvar-local magit-show-current-version ()
  "Which version of MAGIT-FILE-NAME is shown in this buffer.")

(defun magit-ediff ()
  "View the current DIFF section in ediff."
  (interactive)
  (let ((diff (magit-current-section)))
    (when (magit-section-hidden diff)
      ;; Range is not set until the first time the diff is visible.
      ;; This somewhat hackish code makes sure it's been visible at
      ;; least once.
      (magit-toggle-section)
      (magit-toggle-section)
      (setq diff (magit-current-section)))
    (when (eq 'hunk (magit-section-type diff))
      (setq diff (magit-section-parent diff)))
    (unless (eq 'diff (magit-section-type diff))
      (error "No diff at this location"))
    (let* ((type (magit-diff-item-kind diff))
           (file1 (magit-diff-item-file diff))
           (file2 (magit-diff-item-file2 diff))
           (range (magit-diff-item-range diff)))
      (cond
       ((memq type '(new deleted typechange))
        (message "Why ediff a %s file?" type))
       ((and (eq type 'unmerged)
             (eq (cdr range) 'working))
        (magit-interactive-resolve file1))
       ((consp (car range))
        (magit-ediff* (magit-show (caar range) file2)
                      (magit-show (cdar range) file2)
                      (magit-show (cdr range) file1)))
       (t
        (magit-ediff* (magit-show (car range) file2)
                      (magit-show (cdr range) file1)))))))

(defun magit-diffstat-ediff ()
  (interactive)
  (magit-goto-diff-section-at-file
   (magit-diff-item-file (magit-current-section)))
  (call-interactively 'magit-ediff))

(defun magit-ediff-add-cleanup ()
  (make-local-variable 'magit-ediff-buffers)
  (setq-default magit-ediff-buffers ())

  (make-local-variable 'magit-ediff-windows)
  (setq-default magit-ediff-windows ())

  (add-hook 'ediff-cleanup-hook 'magit-ediff-restore 'append 'local))

(defun magit-ediff* (a b &optional c)
  (setq magit-ediff-buffers (list a b c))
  (setq magit-ediff-windows (current-window-configuration))
  (if c
      (ediff-buffers3 a b c '(magit-ediff-add-cleanup))
    (ediff-buffers a b '(magit-ediff-add-cleanup))))

(defun magit-ediff-restore ()
  "Kill any buffers in `magit-ediff-buffers' that are not visiting files and
restore the window state that was saved before ediff was called."
  (dolist (buffer magit-ediff-buffers)
    (when (and (null (buffer-file-name buffer))
               (buffer-live-p buffer))
      (with-current-buffer buffer
        (when (and (eq magit-show-current-version 'index)
                   (buffer-modified-p))
          (magit-save-index)))
      (kill-buffer buffer)))
  (let ((buf (current-buffer)))
    (set-window-configuration magit-ediff-windows)
    (set-buffer buf)))

;;;###autoload
(defun magit-save-index ()
  "Add the content of current file as if it was the index."
  (interactive)
  (unless (eq magit-show-current-version 'index)
    (error "Current buffer doesn't visit the index version of a file"))
  (when (y-or-n-p (format "Stage current version of %s" magit-file-name))
    (let ((buf (current-buffer))
          (name (magit-git-dir "magit-add-index")))
      (with-temp-file name
        (insert-buffer-substring buf))
      (let ((hash (magit-git-string "hash-object" "-t" "blob" "-w"
                                    (concat "--path=" magit-file-name)
                                    "--" name))
            (perm (substring (magit-git-string "ls-files" "-s"
                                               magit-file-name)
                             0 6)))
        (magit-run-git "update-index" "--cacheinfo"
                       perm hash magit-file-name)))))

;;; Diff Mode

(define-derived-mode magit-diff-mode magit-mode "Magit Diff"
  "Mode for looking at a git diff.

\\{magit-diff-mode-map}
Unless shadowed by the mode specific bindings above, bindings
from the parent keymap `magit-mode-map' are also available."
  :group 'magit)

(defvar magit-diff-buffer-name "*magit-diff*"
  "Name of buffer used to display a diff.")

;;;###autoload (autoload 'magit-diff "magit")
(magit-define-command diff (range)
  (interactive (list (magit-read-rev-range "Diff")))
  (let ((buf (get-buffer-create magit-diff-buffer-name)))
    (display-buffer buf)
    (with-current-buffer buf
      (magit-mode-init default-directory
                       'magit-diff-mode
                       #'magit-refresh-diff-buffer
                       range
                       (magit-rev-range-to-git range)))))

;;;###autoload (autoload 'magit-diff-working-tree "magit")
(magit-define-command diff-working-tree (rev)
  (interactive (list (magit-read-rev-with-default "Diff working tree with")))
  (magit-diff (or rev "HEAD")))

(defun magit-diff-with-mark (marked commit)
  (interactive
   (let* ((marked (or magit-marked-commit (error "No commit marked")))
          (current (magit-get-current-branch))
          (is-current (string= (magit-name-rev marked) current))
          (commit (or (magit-commit-at-point)
                      (magit-read-rev
                       (format "Diff marked commit %s with" marked)
                       (unless is-current current)
                       (when is-current
                         (cons (concat "refs/heads/" current)
                               magit-uninteresting-refs))))))
     (list marked commit)))
  (magit-diff (cons marked commit)))

(defun magit-refresh-diff-buffer (range args)
  (let ((magit-current-diff-range (cond
                                   ((stringp range)
                                    (cons range 'working))
                                   ((null (cdr range))
                                    (cons (car range) 'working))
                                   (t
                                    range))))
    (setq magit-current-range range)
    (magit-create-buffer-sections
      (apply #'magit-git-section
             'diffbuf
             (magit-rev-range-describe magit-current-diff-range "Changes")
             'magit-wash-diffs
             "diff" (magit-diff-U-arg)
             `(,@(and magit-show-diffstat (list "--patch-with-stat"))
               ,args "--")))))

;;; Wazzup Mode

(define-derived-mode magit-wazzup-mode magit-mode "Magit Wazzup"
  "Mode for looking at git commits not merged into current HEAD.

\\{magit-wazzup-mode-map}
Unless shadowed by the mode specific bindings above, bindings
from the parent keymap `magit-mode-map' are also available."
  :group 'magit)

(defvar magit-wazzup-buffer-name "*magit-wazzup*"
  "Name of buffer used to display commits not merged into current HEAD.")

;;;###autoload
(defun magit-wazzup (&optional all)
  (interactive "P")
  (magit-mode-setup magit-wazzup-buffer-name
                    #'magit-wazzup-mode
                    #'magit-refresh-wazzup-buffer
                    (magit-get-current-branch)
                    all))

(defun magit-refresh-wazzup-buffer (head all)
  (let ((branch-desc (or head "(detached) HEAD")))
    (unless head (setq head "HEAD"))
    (magit-create-buffer-sections
      (magit-with-section 'wazzupbuf nil
        (insert (format "Wazzup, %s\n\n" branch-desc))
        (let* ((excluded (magit-file-lines
                          (magit-git-dir "info/wazzup-exclude")))
               (all-branches (magit-list-interesting-refs))
               (branches (if all
                             all-branches
                           (delq nil (mapcar
                                      (lambda (b)
                                        (and (not
                                              (member (cdr b) excluded))
                                             b))
                                      all-branches))))
               (reported (make-hash-table :test #'equal)))
          (dolist (branch branches)
            (let* ((name (car branch))
                   (ref (cdr branch))
                   (hash (magit-rev-parse ref))
                   (reported-branch (gethash hash reported)))
              (unless (or (and reported-branch
                               (string= (file-name-nondirectory ref)
                                        reported-branch))
                          (not (magit-git-string "merge-base" head ref)))
                (puthash hash (file-name-nondirectory ref) reported)
                (let* ((n (length (magit-git-lines "log" "--pretty=oneline"
                                                   (concat head ".." ref))))
                       (section
                        (let ((magit-section-hidden-default t))
                          (magit-git-section
                           (cons ref 'wazzup)
                           (format "%s unmerged commits in %s%s"
                                   n name
                                   (if (member ref excluded)
                                       " (normally ignored)"
                                     ""))
                           (apply-partially 'magit-wash-log 'oneline)
                           "log" (magit-log-cutoff-length-arg)
                           "--abbrev-commit" "--graph" "--pretty=oneline"
                           (magit-diff-abbrev-arg)
                           (format "%s..%s" head ref)
                           "--"))))
                  (magit-set-section-info ref section))))))))))

(defun magit-wazzup-toggle-ignore (branch edit)
  (let ((ignore-file (magit-git-dir "info/wazzup-exclude")))
    (when edit
      (setq branch (read-string "Branch to ignore for wazzup: " branch)))
    (let ((ignored (magit-file-lines ignore-file)))
      (cond ((member branch ignored)
             (when (or (not edit)
                       (y-or-n-p "Branch %s is already ignored.  Unignore? "))
               (setq ignored (delete branch ignored))))
            (t
             (setq ignored (append ignored (list branch)))))
      (with-temp-file ignore-file
        (insert (mapconcat 'identity ignored "\n")))
      (magit-need-refresh))))

;;; Acting (2)
;;;; Ignore

(defun magit-edit-ignore-string (file)
  "Prompt the user for the string to be ignored.
A list of predefined values with wildcards is derived from the
filename FILE."
  (let* ((extension (concat "*." (file-name-extension file)))
         (extension-in-dir (concat (file-name-directory file) extension))
         (filename (file-name-nondirectory file))
         (completions (list extension extension-in-dir filename file)))
    (magit-completing-read "File/pattern to ignore: "
                           completions nil nil nil nil file)))

(defun magit-ignore-file (file &optional edit local)
  "Add FILE to the list of files to ignore.
If EDIT is non-nil, prompt the user for the string to be ignored
instead of using FILE.  The changes are written to .gitignore
except if LOCAL is non-nil in which case they are written to
.git/info/exclude."
  (let* ((local-ignore-dir (magit-git-dir "info/"))
         (ignore-file (if local
                          (concat local-ignore-dir "exclude")
                        ".gitignore")))
    (when edit
      (setq file (magit-edit-ignore-string file)))
    (when (and local (not (file-exists-p local-ignore-dir)))
      (make-directory local-ignore-dir t))
    (with-temp-buffer
      (when (file-exists-p ignore-file)
        (insert-file-contents ignore-file))
      (goto-char (point-max))
      (unless (bolp)
        (insert "\n"))
      (insert file "\n")
      (write-region nil nil ignore-file))
    (magit-need-refresh)))

(defun magit-ignore-item (edit &optional local)
  "Ignore the item at point.
With a prefix argument edit the ignore string."
  (interactive "P")
  (magit-section-action (item info "ignore")
    ((untracked file)
     (magit-ignore-file (concat "/" info) edit local))
    ((wazzup)
     (magit-wazzup-toggle-ignore info edit))))

(defun magit-ignore-item-locally (edit)
  "Ignore the item at point locally only.
With a prefix argument edit the ignore string."
  (interactive "P")
  (magit-ignore-item edit t))

;;;; Discard

(defun magit-discard-diff (diff stagedp)
  (let ((file (magit-diff-item-file diff)))
    (cl-case (magit-diff-item-kind diff)
      (deleted
       (when (yes-or-no-p (format "Resurrect %s? " file))
         (when stagedp
           (magit-run-git "reset" "-q" "--" file))
         (magit-run-git "checkout" "--" file)))
      (new
       (when (yes-or-no-p (format "Delete %s? " file))
         (magit-run-git "rm" "-f" "--" file)))
      (t
       (when (yes-or-no-p (format "Discard changes to %s? " file))
         (if stagedp
             (magit-run-git "checkout" "HEAD" "--" file)
           (magit-run-git "checkout" "--" file)))))))

(defun magit-discard-item ()
  (interactive)
  (magit-section-action (item info "discard")
    ((untracked file)
     (when (yes-or-no-p (format "Delete %s? " info))
       (if (and (file-directory-p info)
                (not (file-symlink-p info)))
           (delete-directory info 'recursive)
         (delete-file info))
       (magit-refresh-buffer)))
    ((untracked)
     (when (yes-or-no-p "Delete all untracked files and directories? ")
       (magit-run-git "clean" "-df")))
    ((unstaged diff hunk)
     (when (yes-or-no-p (if (use-region-p)
                            "Discard changes in region? "
                          "Discard hunk? "))
       (magit-apply-hunk-item-reverse item)))
    ((staged diff hunk)
     (if (magit-file-uptodate-p (magit-diff-item-file
                                 (magit-hunk-item-diff item)))
         (when (yes-or-no-p (if (use-region-p)
                                "Discard changes in region? "
                              "Discard hunk? "))
           (magit-apply-hunk-item-reverse item "--index"))
       (error "Can't discard this hunk.  Please unstage it first")))
    ((unstaged diff)
     (magit-discard-diff item nil))
    ((staged diff)
     (if (magit-file-uptodate-p (magit-diff-item-file item))
         (magit-discard-diff item t)
       (error (concat "Can't discard staged changes to this file. "
                      "Please unstage it first"))))
    ((diff diff)
     (save-excursion
       (magit-goto-parent-section)
       (magit-discard-item)))
    ((diff diff hunk)
     (save-excursion
       (magit-goto-parent-section)
       (magit-goto-parent-section)
       (magit-discard-item)))
    ((hunk)
     (error "Can't discard this hunk"))
    ((diff)
     (error "Can't discard this diff"))
    ((stash)
     (when (yes-or-no-p "Discard stash? ")
       (magit-run-git "stash" "drop" info)))
    ((branch)
     (when (yes-or-no-p (if current-prefix-arg
                            (concat "Force delete branch [" info "]? ")
                          (concat "Delete branch [" info "]? ")))
       (magit-delete-branch info current-prefix-arg)))
    ((remote)
     (when (yes-or-no-p "Remove remote? ")
       (magit-remove-remote info)))))

;;;; Rename

(defun magit-rename-item ()
  (interactive)
  (magit-section-action (item info "rename")
    ((branch)
     (call-interactively 'magit-rename-branch))
    ((remote)
     (call-interactively 'magit-rename-remote))))

;;;; ChangeLog

(defmacro magit-visiting-file-item (&rest body)
  (declare (debug t))
  `(let ((marker (save-window-excursion
                   (magit-visit-file-item)
                   (set-marker (make-marker) (point)))))
     (save-excursion
       (with-current-buffer (marker-buffer marker)
         (goto-char marker)
         ,@body))))

;;;###autoload
(defun magit-add-change-log-entry-no-option (&optional other-window)
  "Add a change log entry for current change.
With a prefix argument, edit in other window.
The name of the change log file is set by
variable change-log-default-name."
  (interactive "P")
  (magit-visiting-file-item
   (if other-window
       (add-change-log-entry-other-window)
     (add-change-log-entry))))

;;;###autoload
(defun magit-add-change-log-entry-other-window ()
  (interactive)
  (magit-visiting-file-item
   (call-interactively 'add-change-log-entry-other-window)))

;;;; Dired

(eval-after-load 'dired-x
  '(defun magit-dired-jump (&optional other-window)
    "Visit current item.
With a prefix argument, visit in other window."
    (interactive "P")
    (magit-section-action (item info "dired-jump")
      ((untracked file)
       (dired-jump other-window (file-truename info)))
      ((diff)
       (dired-jump other-window (file-truename (magit-diff-item-file item))))
      ((diffstat)
       (let ((file (magit-diffstat-item-file item)))
         (if file
             (dired-jump other-window (file-truename file))
           (error "Can't get the pathname for this file"))))
      ((hunk)
       (dired-jump other-window
                   (file-truename (magit-diff-item-file
                                   (magit-hunk-item-diff item)))))
      (nil (dired-jump other-window)))))

;;;; Visit

(defun magit-visit-file-item (&optional other-window)
  "Visit current file associated with item.
With a prefix argument, visit in other window."
  (interactive "P")
  (let* (line
         column
         (file
          (magit-section-action (item info "visit-file")
            ((untracked file) info)
            ((diff)           (magit-diff-item-file item))
            ((diffstat)       (magit-diffstat-item-file item))
            ((hunk)
             (setq line (magit-hunk-item-target-line item)
                   column (current-column))
             (magit-diff-item-file (magit-hunk-item-diff item))))))
    (unless file
      (error "Can't get pathname for this file"))
    (unless (file-exists-p file)
      (error "Can't visit deleted file: %s" file))
    (cond ((file-directory-p file) (magit-status file))
          (other-window            (find-file-other-window file))
          (t                       (find-file file)))
    (when line
      (goto-char (point-min))
      (forward-line (1- line))
      (when (> column 0)
        (move-to-column (1- column))))))

(defun magit-visit-item (&optional other-window)
  "Visit current item.
With a prefix argument, visit in other window."
  (interactive "P")
  (magit-section-action (item info "visit")
    ((untracked file)
     (call-interactively 'magit-visit-file-item))
    ((diff)
     (call-interactively 'magit-visit-file-item))
    ((diffstat)
     (call-interactively 'magit-visit-file-item))
    ((hunk)
     (call-interactively 'magit-visit-file-item))
    ((commit)
     (magit-show-commit info nil nil 'select))
    ((stash)
     (magit-show-stash info)
     (pop-to-buffer magit-stash-buffer-name))
    ((branch)
     (magit-checkout info))
    ((longer)
     (magit-log-show-more-entries ()))))

;;;; Show

(defun magit-show-item-or-scroll-up ()
  (interactive)
  (magit-section-case (item info)
    ((commit)
     (magit-show-commit info #'scroll-up))
    ((stash)
     (magit-show-stash info #'scroll-up))
    (t
     (scroll-up))))

(defun magit-show-item-or-scroll-down ()
  (interactive)
  (magit-section-case (item info)
    ((commit)
     (magit-show-commit info #'scroll-down))
    ((stash)
     (magit-show-stash info #'scroll-down))
    (t
     (scroll-down))))

;;;; Mark

(defun magit-mark-item (&optional unmark)
  (interactive "P")
  (if unmark
      (setq magit-marked-commit nil)
    (magit-section-action (item info "mark")
      ((commit)
       (setq magit-marked-commit
             (if (equal magit-marked-commit info) nil info)))))
  (magit-refresh-marked-commits))

;;;; Describe

(defun magit-describe-item ()
  (interactive)
  (let ((section (magit-current-section)))
    (message "Section: %s %s-%s %S %S %S"
             (magit-section-type section)
             (magit-section-beginning section)
             (magit-section-end section)
             (magit-section-title section)
             (magit-section-info section)
             (magit-section-context-type section))))

(defun magit-copy-item-as-kill ()
  "Copy sha1 of commit at point into kill ring."
  (interactive)
  (magit-section-action (item info "copy")
    ((commit)
     (kill-new info)
     (message "%s" info))))

;;;; Resolve

(defun magit-interactive-resolve (file)
  (require 'ediff)
  (let ((merge-status (magit-git-lines "ls-files" "-u" "--" file))
        (base-buffer (generate-new-buffer (concat file ".base")))
        (our-buffer (generate-new-buffer (concat file ".current")))
        (their-buffer (generate-new-buffer (concat file ".merged")))
        (windows (current-window-configuration)))
    (unless merge-status
      (error "Cannot resolve %s" file))
    (with-current-buffer base-buffer
      (when (string-match "^[0-9]+ [0-9a-f]+ 1" (nth 0 merge-status))
        (magit-git-insert "cat-file" "blob" (concat ":1:" file))))
    (with-current-buffer our-buffer
      (when (string-match "^[0-9]+ [0-9a-f]+ 2" (nth 1 merge-status))
        (magit-git-insert "cat-file" "blob" (concat ":2:" file)))
      (let ((buffer-file-name file))
        (normal-mode)))
    (with-current-buffer their-buffer
      (when (string-match "^[0-9]+ [0-9a-f]+ 3" (nth 2 merge-status))
        (magit-git-insert "cat-file" "blob" (concat ":3:" file)))
      (let ((buffer-file-name file))
        (normal-mode)))
    ;; We have now created the 3 buffer with ours, theirs and the ancestor files
    (with-current-buffer (ediff-merge-buffers-with-ancestor
                          our-buffer their-buffer base-buffer nil nil file)
      (setq ediff-show-clashes-only t)
      (setq-local magit-ediff-windows windows)
      (make-local-variable 'ediff-quit-hook)
      (add-hook 'ediff-quit-hook
                (lambda ()
                  (let ((buffer-A ediff-buffer-A)
                        (buffer-B ediff-buffer-B)
                        (buffer-C ediff-buffer-C)
                        (buffer-Ancestor ediff-ancestor-buffer)
                        (windows magit-ediff-windows))
                    (ediff-cleanup-mess)
                    (kill-buffer buffer-A)
                    (kill-buffer buffer-B)
                    (when (bufferp buffer-Ancestor)
                      (kill-buffer buffer-Ancestor))
                    (set-window-configuration windows)))))))

(defun magit-interactive-resolve-item ()
  (interactive)
  (magit-section-action (item info "resolv")
    ((diff)
     (magit-interactive-resolve (cadr info)))))

;;; Branch Manager Mode
;;__ FIXME The parens indicate preliminary subsections.
;;;; (core)

(define-derived-mode magit-branch-manager-mode magit-mode "Magit Branch"
  "Mode for looking at git branches.

\\{magit-branch-manager-mode-map}
Unless shadowed by the mode specific bindings above, bindings
from the parent keymap `magit-mode-map' are also available.")

(defvar magit-branches-buffer-name "*magit-branches*"
  "Name of buffer used to display and manage branches.")

;;;###autoload (autoload 'magit-branch-manager "magit")
(magit-define-command branch-manager ()
  (interactive)
  (magit-mode-setup magit-branches-buffer-name
                    #'magit-branch-manager-mode
                    #'magit-refresh-branch-manager))

(defun magit-refresh-branch-manager ()
  (magit-create-buffer-sections
    (apply #'magit-git-section
           "branches" nil 'magit-wash-branches
           "branch" "-vva" (magit-diff-abbrev-arg)
           magit-custom-options)))

;;;; (wacky utilities)

(defun magit--branch-name-at-point ()
  "Get the branch name in the line at point."
  (or (magit-section-info (magit-current-section))
      (error "No branch at point")))

(defun magit--branches-for-remote-repo (remote)
  "Return a list of remote branch names for REMOTE.
These are the branch names with the remote name stripped."
  (cl-loop for branch in (magit-git-lines "branch" "-r" "--list"
                                          (format "%s/*" remote))
           collect (substring branch (+ 3 (length remote)))))

(defun magit--is-branch-at-point-remote ()
  "Return non-nil if the branch at point is a remote tracking branch."
  (magit-remote-part-of-branch (magit--branch-name-at-point)))

(defun magit-remote-part-of-branch (branch)
  (when (string-match-p "^\\(?:refs/\\)?remotes\\/" branch)
    (cl-loop for remote in (magit-git-lines "remote")
             when (string-match-p (format "^\\(?:refs/\\)?remotes\\/%s\\/"
                                          (regexp-quote remote))
                                  branch)
             return remote)))

(defun magit-branch-no-remote (branch)
  (let ((remote (magit-remote-part-of-branch branch)))
    (if remote
        (progn
          ;; This has to match if remote is non-nil
          (cl-assert (string-match
                      (format "^\\(?:refs/\\)?remotes\\/%s\\/\\(.*\\)"
                              (regexp-quote remote))
                      branch)
                     'show-args "Unexpected string-match failure: %s %s")
          (match-string 1 branch))
      branch)))

;;;; (washing)

(defun magit-wash-branch-line (&optional remote-name)
  (looking-at (concat
               "^\\([ *] \\)"                 ; 1: current branch marker
               "\\(.+?\\) +"                  ; 2: branch name

               "\\(?:"

               "\\([0-9a-fA-F]+\\)"           ; 3: sha1
               " "
               "\\(?:\\["
               "\\([^:\n]+?\\)"               ; 4: tracking
               "\\(?:: \\)?"
               "\\(?:ahead \\([0-9]+\\)\\)?"  ; 5: ahead
               "\\(?:, \\)?"
               "\\(?:behind \\([0-9]+\\)\\)?" ; 6: behind
               "\\] \\)?"
               "\\(?:.*\\)"                   ; message

               "\\|"                          ; or

               "-> "                          ; the pointer to
               "\\(.+\\)"                     ; 7: a ref

               "\\)\n"))

  (let* ((current-string (match-string 1))
         (branch         (match-string 2))
         (sha1           (match-string 3))
         (tracking       (match-string 4))
         (ahead          (match-string 5))
         (behind         (match-string 6))
         (other-ref      (match-string 7))
         (current (string-match-p "^\\*" current-string)))

    ;; the current line is deleted before being reconstructed
    (delete-region (point)
                   (line-beginning-position 2))

    (magit-with-section branch 'branch
      (magit-set-section-info branch)
      (insert-before-markers
       ;; sha1
       (propertize (or sha1
                       (make-string magit-sha1-abbrev-length ? ))
                   'face 'magit-log-sha1)
       " "
       ;; current marker
       (if current
           "# "
         "  ")
       ;; branch name
       (apply 'propertize (magit-branch-no-remote branch)
              (if current
                  '(face magit-branch)))
       ;; other ref that this branch is pointing to
       (if other-ref
           (concat " -> " (substring other-ref (+ 1 (length remote-name))))
         "")
       ;; tracking information
       (if (and tracking
                (equal (magit-get-tracked-branch branch t)
                       (concat "refs/remotes/" tracking)))
           (concat " ["
                   ;; getting rid of the tracking branch name if it is
                   ;; the same as the branch name
                   (let* ((tracking-remote (magit-get "branch" branch "remote"))
                          (tracking-branch (substring tracking
                                                      (+ 1 (length tracking-remote)))))
                     (propertize (if (string= branch tracking-branch)
                                     (concat "@ " tracking-remote)
                                   (concat tracking-branch " @ " tracking-remote))
                                 'face 'magit-log-head-label-remote))
                   ;; ahead/behind information
                   (if (or ahead
                           behind)
                       ": "
                     "")
                   (if ahead
                       (concat "ahead "
                               (propertize ahead
                                           'face (if current
                                                     'magit-branch))
                               (if behind
                                   ", "
                                 ""))
                     "")
                   (if behind
                       (concat "behind "
                               (propertize behind
                                           'face 'magit-log-head-label-remote))
                     "")
                   "]")
         "")
       "\n"))))

(defun magit-wash-remote-branches-group (group)
  (let* ((remote-name (car group))
         (url (magit-get "remote" remote-name "url"))
         (push-url (magit-get "remote" remote-name "pushurl"))
         (urls (concat url (if push-url
                               (concat ", "push-url)
                             "")))
         (marker (cadr group)))

    (magit-with-section (concat "remote:" remote-name) 'remote
      (magit-set-section-info remote-name)
      (insert-before-markers (propertize (format "%s (%s):" remote-name urls)
                                         'face 'magit-section-title) "\n")
      (magit-wash-branches-between-point-and-marker marker remote-name))
    (insert-before-markers "\n")))

(defun magit-wash-branches-between-point-and-marker (marker &optional remote-name)
  (save-restriction
    (narrow-to-region (point) marker)
    (magit-wash-sequence
     (if remote-name
         (apply-partially 'magit-wash-branch-line remote-name)
       #'magit-wash-branch-line))))

(defun magit-wash-branches ()
  ;; get the names of the remotes
  (let* ((remotes (magit-git-lines "remote"))
         ;; get the location of remotes in the buffer
         (markers
          (append (mapcar (lambda (remote)
                            (save-excursion
                              (when (search-forward-regexp
                                     (concat "^  remotes\\/" remote) nil t)
                                (beginning-of-line)
                                (point-marker))))
                          remotes)
                  (list (save-excursion
                          (goto-char (point-max))
                          (point-marker)))))
         ;; list of remote elements to display in the buffer
         (remote-groups
          (cl-loop for remote in remotes
                   for end-markers on (cdr markers)
                   for marker = (cl-loop for x in end-markers thereis x)
                   collect (list remote marker))))

    ;; actual displaying of information
    (magit-with-section "local" nil
      (insert-before-markers (propertize "Local:" 'face 'magit-section-title)
                             "\n")
      (magit-set-section-info ".")
      (magit-wash-branches-between-point-and-marker
       (cl-loop for x in markers thereis x)))

    (insert-before-markers "\n")

    (mapc 'magit-wash-remote-branches-group remote-groups)

    ;; make sure markers point to nil so that they can be garbage collected
    (mapc (lambda (marker)
            (when marker
             (set-marker marker nil)))
          markers)))

;;;; (wacky non-generic set-tracked)

(defun magit-change-what-branch-tracks ()
  "Change which remote branch the current branch tracks."
  (interactive)
  (when (magit--is-branch-at-point-remote)
    (error "Cannot modify a remote branch"))
  (let* ((local-branch (magit--branch-name-at-point))
         (new-tracked (magit-read-rev  "Change tracked branch to"
                                       nil
                                       (lambda (ref)
                                         (not (string-match-p "refs/remotes/"
                                                              ref)))))
         new-remote new-branch)
    (unless (string= (or new-tracked "") "")
      (cond (;; Match refs that are unknown in the local repository if
             ;; `magit-remote-ref-format' is set to
             ;; `branch-then-remote'. Can be useful if you want to
             ;; create a new branch in a remote repository.
             (string-match "^\\([^ ]+\\) +(\\(.+\\))$" ; 1: branch name; 2: remote name
                           new-tracked)
             (setq new-remote (match-string 2 new-tracked)
                   new-branch (concat "refs/heads/" (match-string 1 new-tracked))))
            ((string-match "^\\(?:refs/remotes/\\)?\\([^/]+\\)/\\(.+\\)" ; 1: remote name; 2: branch name
                           new-tracked)
             (setq new-remote (match-string 1 new-tracked)
                   new-branch (concat "refs/heads/" (match-string 2 new-tracked))))
            (t (error "Cannot parse the remote and branch name"))))
    (magit-set new-remote "branch" local-branch "remote")
    (magit-set new-branch "branch" local-branch "merge")
    (magit-branch-manager)
    (when (string= (magit-get-current-branch) local-branch)
      (magit-refresh-buffer (magit-find-status-buffer default-directory)))))

;;; Miscellaneous
;;;; Miscellaneous Commands

;;;###autoload
(defun magit-init (dir)
  "Initialize git repository in the DIR directory."
  (interactive (list (read-directory-name "Directory for Git repository: ")))
  (let* ((dir (file-name-as-directory (expand-file-name dir)))
         (topdir (magit-get-top-dir dir)))
    (when (or (not topdir)
              (yes-or-no-p
               (format
                (if (string-equal topdir dir)
                    "There is already a Git repository in %s. Reinitialize? "
                  "There is a Git repository in %s. Create another in %s? ")
                topdir dir)))
      (unless (file-directory-p dir)
        (and (y-or-n-p (format "Directory %s does not exists.  Create it? " dir))
             (make-directory dir)))
      (let ((default-directory dir))
        (magit-run-git* (list "init"))))))

;;;###autoload
(defun magit-show-file-revision ()
  "Open a new buffer showing the current file in the revision at point."
  (interactive)
  (let ((show-file-from-diff
         (lambda (item)
           (switch-to-buffer-other-window
            (magit-show (cdr (magit-diff-item-range item))
                        (magit-diff-item-file item))))))
    (magit-section-action (item info "show")
      ((commit)
       (let ((current-file (or magit-file-log-file
                               (magit-read-file-from-rev info))))
         (switch-to-buffer-other-window
          (magit-show info current-file))))
      ((hunk) (funcall show-file-from-diff (magit-hunk-item-diff item)))
      ((diff) (funcall show-file-from-diff item)))))

;;;###autoload
(defun magit-show (commit filename &optional select prefix)
  "Return a buffer containing the file FILENAME, as stored in COMMIT.

COMMIT may be one of the following:
- A string with the name of a commit, such as \"HEAD\" or
  \"dae86e\".  See 'git help revisions' for syntax.
- The symbol 'index, indicating that you want the version in
  Git's index or staging area.
- The symbol 'working, indicating that you want the version in
  the working directory.  In this case you'll get a buffer
  visiting the file.  If there's already a buffer visiting that
  file, you'll get that one.

When called interactively or when SELECT is non-nil, make the
buffer active, either in another window or (with a prefix
argument) in the current window."
  (interactive
   (let* ((revision (magit-read-rev "Retrieve file from revision"))
          (filename (magit-read-file-from-rev revision)))
     (list revision filename t current-prefix-arg)))
  (if (eq commit 'working)
      (find-file-noselect filename)
    (let ((buffer (create-file-buffer
                   (format "%s.%s" filename
                           (replace-regexp-in-string
                            ".*/" "" (prin1-to-string commit t))))))
      (cond
       ((eq commit 'index)
        (let ((checkout-string (magit-git-string "checkout-index"
                                                 "--temp"
                                                 filename)))
          (string-match "^\\(.*\\)\t" checkout-string)
          (with-current-buffer buffer
            (let ((tmpname (match-string 1 checkout-string)))
              (with-silent-modifications
               (insert-file-contents tmpname nil nil nil t))
              (delete-file tmpname)))))
       (t
        (with-current-buffer buffer
          (with-silent-modifications
           (magit-git-insert "cat-file" "-p"
                             (concat commit ":" filename))))))
      (with-current-buffer buffer
        (let ((buffer-file-name
               (expand-file-name filename (magit-get-top-dir))))
          (normal-mode))
        (setq magit-file-name filename)
        (setq magit-show-current-version commit)
        (goto-char (point-min)))
      (if select
          (if prefix
              (switch-to-buffer buffer)
            (switch-to-buffer-other-window buffer))
        buffer))))

;;;###autoload (autoload 'magit-grep "magit")
(magit-define-command grep (pattern)
  (interactive
   (list (read-string "git grep: "
                      (shell-quote-argument (grep-tag-default)))))
  (with-current-buffer (generate-new-buffer "*Magit Grep*")
    (setq default-directory (magit-get-top-dir))
    (insert magit-git-executable " "
            (mapconcat 'identity magit-git-standard-options " ")
            " grep -n "
            (shell-quote-argument pattern) "\n\n")
    (magit-git-insert "grep" "--line-number" pattern)
    (grep-mode)
    (pop-to-buffer (current-buffer))))

;;;; External Tools

;;;###autoload
(defun magit-run-git-gui ()
  "Run `git gui' for the current git repository."
  (interactive)
  (let* ((default-directory (magit-get-top-dir)))
    (start-file-process "Git Gui" nil magit-git-executable "gui")))

;;;###autoload
(defun magit-run-git-gui-blame (commit filename &optional linenum)
  "Run `git gui blame' on the given FILENAME and COMMIT.
When the current buffer is visiting FILENAME instruct
blame to center around the line point is on."
  (interactive
   (let* ((revision (magit-read-rev "Retrieve file from revision" "HEAD"))
          (filename (magit-read-file-from-rev revision)))
     (list revision filename
           (and (equal filename
                       (ignore-errors
                         (magit-file-relative-name (buffer-file-name))))
                (line-number-at-pos)))))
  (let ((default-directory (magit-get-top-dir default-directory)))
    (apply 'start-file-process "Git Gui Blame" nil
           magit-git-executable "gui" "blame"
           `(,@(and linenum (list (format "--line=%d" linenum)))
             ,commit
             ,filename))))

;;;###autoload
(defun magit-run-gitk ()
  "Run `gitk --all' for the current git repository."
  (interactive)
  (let ((default-directory (magit-get-top-dir)))
    (cond
     ((eq system-type 'windows-nt)
      ;; Gitk is a shell script, and Windows doesn't know how to
      ;; "execute" it.  The Windows version of Git comes with an
      ;; implementation of "sh" and everything else it needs, but
      ;; Windows users might not have added the directory where it's
      ;; installed to their path
      (let* ((git-bin-dir
             ;; According to #824, when using stand-alone installation
             ;; Gitk maybe installed in ...cmd or ...bin; while Sh
             ;; is installed in ...bin.
             (expand-file-name "bin"
                               (file-name-directory
                                (directory-file-name
                                 (file-name-directory
                                  magit-gitk-executable)))))
            ;; Adding it onto the end so that anything the user
            ;; specified will get tried first.  Emacs looks in
            ;; exec-path; PATH is the environment variable inherited by
            ;; the process.  I need to change both.
            (exec-path (append exec-path (list git-bin-dir)))
            (process-environment process-environment))
        (setenv "PATH"
                (format "%s;%s"
                        (getenv "PATH")
                        (replace-regexp-in-string "/" "\\\\" git-bin-dir)))
        (start-file-process "Gitk" nil "sh" magit-gitk-executable "--all")))
     (t
      (start-file-process "Gitk" nil magit-gitk-executable "--all")))))

;;;; Magit Extensions

(defun magit-load-config-extensions ()
  "Try to load magit extensions that are defined at git config layer.
This can be added to `magit-mode-hook' for example"
  (dolist (ext (magit-get-all "magit.extension"))
    (let ((sym (intern (format "magit-%s-mode" ext))))
      (when (and (fboundp sym)
                 (not (eq sym 'magit-wip-save-mode)))
        (funcall sym 1)))))

;;;; Magit Font-Lock

(defconst magit-font-lock-keywords
  (eval-when-compile
    `((,(concat "(\\(" (regexp-opt
                     '("magit-define-level-shower"
                       "magit-define-section-jumper"
                       "magit-define-inserter"
                       "magit-define-command"))
                "\\)\\>[ \t'\(]*\\(\\sw+\\)?")
       (1 font-lock-keyword-face)
       (2 font-lock-function-name-face nil t))
      (,(concat "(" (regexp-opt
                     '("magit-with-refresh"
                       "magit-with-section"
                       "magit-create-buffer-sections"
                       "magit-create-log-buffer-sections"
                       "magit-section-action"
                       "magit-section-case"
                       "magit-add-action-clauses"
                       "magit-visiting-file-item"
                       "magit-tests--with-temp-dir"
                       "magit-tests--with-temp-repo"
                       "magit-tests--with-temp-clone") t)
                "\\>")
       . 1)))
  "Magit expressions to highlight in Emacs-Lisp mode.
To highlight Magit expressions add something like this to your
init file:

  (require 'magit)
  (font-lock-add-keywords 'emacs-lisp-mode
                          magit-font-lock-keywords)")

;;;; Magit Version

(defun magit-version (&optional noerror)
  "The version of Magit that you're using.\n\n\(fn)"
  (interactive)
  (let ((toplib (or load-file-name buffer-file-name)))
    (unless (and toplib
                 (equal (file-name-nondirectory toplib) "magit.el"))
      (setq toplib (locate-library "magit.el")))
    (when toplib
      (let* ((dir (file-name-directory toplib))
             (static (expand-file-name "magit-version.el" dir))
             (gitdir (expand-file-name ".git" dir)))
        (cond ((file-exists-p gitdir)
               (setq magit-version
                     (let ((default-directory dir))
                       (magit-git-string "describe" "--tags" "--dirty")))
               (ignore-errors (delete-file static)))
              ((file-exists-p static)
               (load-file static))
              ((featurep 'package) ; shouldn't that make it easier?
               (setq magit-version
                     (or (ignore-errors ; < 24.4
                           (package-version-join
                            (package-desc-vers
                             (cdr (assq 'magit package-alist)))))
                         (ignore-errors ; => 24.3.50
                           (package-version-join
                            (package-desc-version
                             (cadr (assq 'magit package-alist)))))))))))
    (if (stringp magit-version)
        (when (called-interactively-p 'any)
          (message "magit-%s" magit-version))
      (if noerror
          (progn (setq magit-version 'error)
                 (message "Cannot determine Magit's version"))
        (error "Cannot determine Magit's version")))
    magit-version))

(cl-eval-when (load eval) (magit-version t))

(provide 'magit)

;; rest of magit core
(require 'magit-key-mode)
(require 'magit-bisect)
(require 'magit-cherry)

;;; magit.el ends here<|MERGE_RESOLUTION|>--- conflicted
+++ resolved
@@ -4965,9 +4965,10 @@
 With a prefix argument, add remaining untracked files as well.
 \('git add [-u] .')."
   (interactive "P")
-  (if including-untracked
-      (magit-run-git "add" ".")
-    (magit-run-git "add" "-u" ".")))
+  (when (yes-or-no-p "Stage all changes?")
+    (if including-untracked
+        (magit-run-git "add" ".")
+      (magit-run-git "add" "-u" "."))))
 
 ;;;; Unstage
 
@@ -5001,20 +5002,7 @@
     ((diff)
      (error "Can't unstage this diff"))))
 
-<<<<<<< HEAD
 ;;;###autoload
-=======
-(defun magit-stage-all (&optional including-untracked)
-  "Add all remaining changes in tracked files to staging area.
-With a prefix argument, add remaining untracked files as well.
-\('git add [-u] .')."
-  (interactive "P")
-  (when (yes-or-no-p "Stage all changes?")
-    (if including-untracked
-        (magit-run-git "add" ".")
-      (magit-run-git "add" "-u" "."))))
-
->>>>>>> 880e12ed
 (defun magit-unstage-all ()
   "Remove all changes from staging area.
 \('git reset --mixed HEAD')."
