--- conflicted
+++ resolved
@@ -213,76 +213,6 @@
   :group 'magit-process
   :type 'string)
 
-<<<<<<< HEAD
-=======
-(defun magit-locate-emacsclient ()
-  "Search for a suitable Emacsclient executable."
-  (let ((path (cl-copy-list exec-path)) fixup client)
-    (when invocation-directory
-      (setq path (cons (directory-file-name invocation-directory) path))
-      (when (eq system-type 'darwin)
-        (setq fixup (expand-file-name "bin" invocation-directory))
-        (when (file-directory-p fixup)
-          (push fixup path))
-        (when (string-match "^Emacs-\\(powerpc\\|i386\\|x86_64\\)-\\(.+\\)"
-                            invocation-name)
-          (setq fixup (expand-file-name
-                       (format "bin-%s-%s"
-                               (match-string 1 invocation-name)
-                               (match-string 2 invocation-name))
-                       invocation-directory))
-          (when (file-directory-p fixup)
-            (push fixup path)))
-        (when (string-match-p "Cellar" invocation-directory)
-          (setq fixup (expand-file-name "../../../bin" invocation-directory))
-          (when (file-directory-p fixup)
-            (push fixup path))))
-      (setq path (delete-dups path)))
-    (setq client (magit-locate-emacsclient-1 path 3))
-    (if client
-        (shell-quote-argument client)
-      (display-warning 'magit (format "\
-Cannot determine a suitable Emacsclient
-
-Determining an Emacsclient executable suitable for the
-current Emacs instance failed.  For more information
-please see https://github.com/magit/magit/wiki/Emacsclient."))
-      nil)))
-
-(defun magit-take (n l) ; until we get to use `-take' from dash
-  (let (r) (dotimes (_ n) (and l (push (pop l) r))) (nreverse r)))
-
-(defun magit-locate-emacsclient-1 (path depth)
-  (let* ((version-lst (magit-take depth (split-string emacs-version "\\.")))
-         (version-reg (concat "^" (mapconcat #'identity version-lst "\\."))))
-    (or (locate-file-internal
-         "emacsclient" path
-         (cl-mapcan
-          (lambda (v) (cl-mapcar (lambda (e) (concat v e)) exec-suffixes))
-          (nconc (cl-mapcon (lambda (v)
-                              (setq v (mapconcat #'identity (reverse v) "."))
-                              (list v (concat "-" v)))
-                            (reverse version-lst))
-                 (list "")))
-         (lambda (exec)
-           (ignore-errors
-             (string-match-p version-reg (magit-emacsclient-version exec)))))
-        (and (> depth 1)
-             (magit-locate-emacsclient-1 path (1- depth))))))
-
-(defun magit-emacsclient-version (exec)
-  (cadr (split-string (car (process-lines exec "--version")))))
-
-(defcustom magit-emacsclient-executable (magit-locate-emacsclient)
-  "The Emacsclient executable.
-If the default is nil, or commiting or rebasing is somehow broken,
-please see https://github.com/magit/magit/wiki/Emacsclient."
-  :package-version '(magit . "2.0.0")
-  :group 'magit-process
-  :type '(choice (string :tag "Executable")
-                 (const :tag "Don't use Emacsclient" nil)))
-
->>>>>>> 0d246f49
 (defcustom magit-process-connection-type (not (eq system-type 'cygwin))
   "Connection type used for the Git process.
 
@@ -477,14 +407,8 @@
 ;;;;; Modes
 ;;;;;; Common
 
-<<<<<<< HEAD
 (defcustom magit-mode-hook '(magit-load-config-extensions)
   "Hook run when entering a mode derived from Magit mode."
-=======
-(defcustom magit-mode-hook nil
-  "Hook run when entering a Magit mode derived mode."
-  :options '(magit-load-config-extensions)
->>>>>>> 0d246f49
   :group 'magit-modes
   :type 'hook
   :options '(magit-load-config-extensions))
@@ -561,7 +485,11 @@
 
 ;;;;;; Status
 
-<<<<<<< HEAD
+(defcustom magit-status-mode-hook nil
+  "Hook run when the `magit-status' buffer is created."
+  :group 'magit-status
+  :type 'hook)
+
 (defcustom magit-status-headers-hook
   '(magit-insert-status-tags-line)
   "Hook run to insert headers into the status buffer.
@@ -571,10 +499,6 @@
 listed here.  `magit-insert-status-headers' has to be a member
 of `magit-insert-status-sections', or no headers are inserted."
   :package-version '(magit . "2.1.0")
-=======
-(defcustom magit-status-mode-hook nil
-  "Hook run when the `magit-status' buffer is created."
->>>>>>> 0d246f49
   :group 'magit-status
   :type 'hook)
 
@@ -6097,11 +6021,7 @@
                                      (forward-comment -1000)
                                      (point))))))
              (cond ((re-search-forward
-<<<<<<< HEAD
-                     (format "(.*\\<%s\\>.*):" (regexp-quote defun))
-=======
-                     (format "(.*\\_<%s\\_>.*):" (regexp-quote fun))
->>>>>>> 0d246f49
+                     (format "(.*\\_<%s\\_>.*):" (regexp-quote defun))
                      limit t)
                     ;; found it, goto end of current entry
                     (if (re-search-forward "^(" limit t)
